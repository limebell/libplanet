--- conflicted
+++ resolved
@@ -65,22 +65,13 @@
             IBlockPolicy<T> blockPolicy)
         {
             return new BlockContent<T>(
-<<<<<<< HEAD
-                index: 0,
-                publicKey: privateKey.PublicKey,
-                previousHash: null,
-                lastCommit: null)
-                .Propose()
-=======
                 new BlockMetadata(
                     index: 0,
                     publicKey: privateKey.PublicKey,
-                    difficulty: 0,
-                    totalDifficulty: 0,
                     previousHash: null,
-                    txHash: null))
-                .Mine()
->>>>>>> 3d9ea863
+                    txHash: null,
+                    lastCommit: null))
+                .Propose()
                 .Evaluate(
                     privateKey: privateKey,
                     blockAction: blockPolicy.BlockAction,
