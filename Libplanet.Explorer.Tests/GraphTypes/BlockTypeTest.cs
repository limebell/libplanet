using System;
using System.Collections.Generic;
using System.Security.Cryptography;
using GraphQL;
using GraphQL.Execution;
using GraphQL.Types;
using Libplanet.Action;
using Libplanet.Blocks;
using Libplanet.Crypto;
using Libplanet.Explorer.GraphTypes;
using Libplanet.Store;
using Xunit;
using static Libplanet.Explorer.Tests.GraphQLTestUtils;

namespace Libplanet.Explorer.Tests.GraphTypes
{
    public class BlockTypeTest
    {
        [Fact]
        public async void Query()
        {
            var privateKey = new PrivateKey();
<<<<<<< HEAD
            var preEval = new BlockContent<NullAction>
            {
                Index = 1,
                PublicKey = privateKey.PublicKey,
                PreviousHash = new BlockHash(TestUtils.GetRandomBytes(HashDigest<SHA256>.Size)),
                Timestamp = DateTimeOffset.UtcNow,
            }.Propose();
=======
            var preEval = new BlockContent<NullAction>(
                index: 1,
                publicKey: privateKey.PublicKey,
                difficulty: 1,
                totalDifficulty: 1,
                previousHash: new BlockHash(TestUtils.GetRandomBytes(HashDigest<SHA256>.Size)))
                .Mine();
>>>>>>> 81384a9c
            var stateRootHash =
                new HashDigest<SHA256>(TestUtils.GetRandomBytes(HashDigest<SHA256>.Size));
            var block = new Block<NullAction>(
                preEval,
                stateRootHash,
                preEval.MakeSignature(privateKey, stateRootHash)
            );

            // FIXME We need to test for `previousBlock` field too.
            var query =
                @"{
                    index
                    hash
                    miner
                    publicKey
                    timestamp
                    stateRootHash
                    signature
                }";

            var store = new MemoryStore();
            var blockType = new BlockType<NullAction>(store);
            ExecutionResult result = await ExecuteQueryAsync(
                query,
                blockType,
                source: block
            );
            Dictionary<string, object> resultData =
                (Dictionary<string, object>)((ExecutionNode) result.Data!)?.ToValue()!;
            Assert.Null(result.Errors);
            Assert.Equal(block.Index, resultData["index"]);
            Assert.Equal(
                ByteUtil.Hex(block.Hash.ToByteArray()),
                resultData["hash"]);
            Assert.Equal(
                block.Miner.ToString(),
                resultData["miner"]);
            Assert.Equal(
                new DateTimeOffsetGraphType().Serialize(block.Timestamp),
                resultData["timestamp"]);
            Assert.Equal(
                ByteUtil.Hex(block.StateRootHash.ToByteArray()),
                resultData["stateRootHash"]);
        }
    }
}<|MERGE_RESOLUTION|>--- conflicted
+++ resolved
@@ -20,23 +20,11 @@
         public async void Query()
         {
             var privateKey = new PrivateKey();
-<<<<<<< HEAD
-            var preEval = new BlockContent<NullAction>
-            {
-                Index = 1,
-                PublicKey = privateKey.PublicKey,
-                PreviousHash = new BlockHash(TestUtils.GetRandomBytes(HashDigest<SHA256>.Size)),
-                Timestamp = DateTimeOffset.UtcNow,
-            }.Propose();
-=======
             var preEval = new BlockContent<NullAction>(
                 index: 1,
                 publicKey: privateKey.PublicKey,
-                difficulty: 1,
-                totalDifficulty: 1,
-                previousHash: new BlockHash(TestUtils.GetRandomBytes(HashDigest<SHA256>.Size)))
-                .Mine();
->>>>>>> 81384a9c
+                previousHash: new BlockHash(TestUtils.GetRandomBytes(HashDigest<SHA256>.Size)),
+                lastCommit: null).Propose();
             var stateRootHash =
                 new HashDigest<SHA256>(TestUtils.GetRandomBytes(HashDigest<SHA256>.Size));
             var block = new Block<NullAction>(
