--- conflicted
+++ resolved
@@ -111,11 +111,7 @@
         }
 
         [Fact]
-<<<<<<< HEAD
         public void ProposeBlockWithPendingTxs()
-=======
-        public async Task MineBlockWithPendingTxs()
->>>>>>> 4af0f1d2
         {
             var keys = new[] { new PrivateKey(), new PrivateKey(), new PrivateKey() };
             var keyA = new PrivateKey();
@@ -226,13 +222,8 @@
             }
         }
 
-<<<<<<< HEAD
-        [Fact]
+        [SkippableFact]
         public void ProposeBlockWithPolicyViolationTx()
-=======
-        [SkippableFact]
-        public async Task MineBlockWithPolicyViolationTx()
->>>>>>> 4af0f1d2
         {
             var validKey = new PrivateKey();
             var invalidKey = new PrivateKey();
@@ -272,13 +263,8 @@
             }
         }
 
-<<<<<<< HEAD
-        [Fact]
+        [SkippableFact]
         public void ProposeBlockWithReverseNonces()
-=======
-        [SkippableFact]
-        public async Task MineBlockWithReverseNonces()
->>>>>>> 4af0f1d2
         {
             var key = new PrivateKey();
             var txs = new[]
@@ -303,12 +289,8 @@
                 ),
             };
             StageTransactions(txs);
-<<<<<<< HEAD
             Block<DumbAction> block = _blockChain.ProposeBlock(
                 new PrivateKey());
-=======
-            Block<DumbAction> block = await _blockChain.MineBlock(new PrivateKey());
->>>>>>> 4af0f1d2
             Assert.Equal(txs.Length, block.Transactions.Count());
         }
 
@@ -353,13 +335,8 @@
             Assert.Single(_blockChain.StagePolicy.Iterate(_blockChain, filtered: false));
         }
 
-<<<<<<< HEAD
-        [Fact]
+        [SkippableFact]
         public void ProposeBlockWithBlockAction()
-=======
-        [SkippableFact]
-        public async Task MineBlockWithBlockAction()
->>>>>>> 4af0f1d2
         {
             var privateKey1 = new PrivateKey();
             var address1 = privateKey1.ToAddress();
@@ -404,13 +381,8 @@
             Assert.Equal((Text)"baz", state2);
         }
 
-<<<<<<< HEAD
-        [Fact]
+        [SkippableFact]
         public void ProposeBlockWithTxPriority()
-=======
-        [SkippableFact]
-        public async Task MineBlockWithTxPriority()
->>>>>>> 4af0f1d2
         {
             var keyA = new PrivateKey();
             var keyB = new PrivateKey();
@@ -438,11 +410,7 @@
             IComparer<Transaction<DumbAction>> txPriority =
                 Comparer<Transaction<DumbAction>>.Create((tx1, tx2) =>
                     Rank(tx1.Signer).CompareTo(Rank(tx2.Signer)));
-<<<<<<< HEAD
             Block<DumbAction> block = _blockChain.ProposeBlock(
-=======
-            Block<DumbAction> block = await _blockChain.MineBlock(
->>>>>>> 4af0f1d2
                 new PrivateKey(),
                 txPriority: txPriority);
             Assert.Equal(100, block.Transactions.Count);
@@ -472,13 +440,8 @@
             AssertBytesEqual(block.LastCommit.ByteArray, blockCommit.ByteArray);
         }
 
-<<<<<<< HEAD
-        [Fact]
+        [SkippableFact]
         public void IgnoreLowerNonceTxsAndPropose()
-=======
-        [SkippableFact]
-        public async Task IgnoreLowerNonceTxsAndMine()
->>>>>>> 4af0f1d2
         {
             var privateKey = new PrivateKey();
             var address = privateKey.ToAddress();
@@ -512,13 +475,8 @@
             Assert.Contains(txsB[3], b2.Transactions);
         }
 
-<<<<<<< HEAD
-        [Fact]
+        [SkippableFact]
         public void IgnoreDuplicatedNonceTxs()
-=======
-        [SkippableFact]
-        public async Task IgnoreDuplicatedNonceTxs()
->>>>>>> 4af0f1d2
         {
             var privateKey = new PrivateKey();
             var txs = Enumerable.Range(0, 3)
