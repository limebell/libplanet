--- conflicted
+++ resolved
@@ -547,12 +547,7 @@
             Block<DumbAction> block1 = TestUtils.ProposeNext(
                 genesis,
                 miner: privateKey.PublicKey,
-<<<<<<< HEAD
-                txs: ImmutableArray<Transaction<DumbAction>>.Empty.Add(txs[0]),
-=======
                 transactions: ImmutableArray<Transaction<DumbAction>>.Empty.Add(txs[0]),
-                difficulty: _blockChain.Policy.GetNextBlockDifficulty(_blockChain),
->>>>>>> 81384a9c
                 blockInterval: TimeSpan.FromSeconds(10)
             ).Evaluate(privateKey, _blockChain);
 
@@ -572,15 +567,9 @@
             Block<DumbAction> block2 = TestUtils.ProposeNext(
                 block1,
                 miner: privateKey.PublicKey,
-<<<<<<< HEAD
-                txs: ImmutableArray<Transaction<DumbAction>>.Empty.Add(txs[1]),
                 blockInterval: TimeSpan.FromSeconds(10),
+                transactions: ImmutableArray<Transaction<DumbAction>>.Empty.Add(txs[1]),
                 lastCommit: TestUtils.CreateLastCommit(block1.Hash, block1.Index, 0)
-=======
-                transactions: ImmutableArray<Transaction<DumbAction>>.Empty.Add(txs[1]),
-                difficulty: _blockChain.Policy.GetNextBlockDifficulty(_blockChain),
-                blockInterval: TimeSpan.FromSeconds(10)
->>>>>>> 81384a9c
             ).Evaluate(privateKey, _blockChain);
 
             // Actually gets unstaged.
