--- conflicted
+++ resolved
@@ -65,20 +65,12 @@
             KVStore = new MemoryKeyValueStore();
             StateStore = new TrieStateStore(KVStore);
             Genesis = new BlockContent<Arithmetic>(
-<<<<<<< HEAD
-                index: 0,
-                publicKey: Miner.PublicKey,
-                previousHash: null,
-                lastCommit: null,
-=======
                 new BlockMetadata(
                     index: 0,
                     publicKey: Miner.PublicKey,
-                    difficulty: 0,
-                    totalDifficulty: 0,
                     previousHash: null,
-                    txHash: BlockContent<Arithmetic>.DeriveTxHash(Txs)),
->>>>>>> 3d9ea863
+                    txHash: BlockContent<Arithmetic>.DeriveTxHash(Txs),
+                    lastCommit: null),
                 transactions: Txs)
                 .Propose()
                 .Evaluate(
