using System;
using System.Collections.Generic;
using System.Collections.Immutable;
using System.Linq;
using System.Security.Cryptography;
using Libplanet.Blocks;
using Libplanet.Crypto;
using Libplanet.Tx;
using Xunit;

namespace Libplanet.Tests.Fixtures
{
    public class BlockContentFixture
    {
        public readonly PrivateKey GenesisKey;
        public readonly BlockHash GenesisHash;
        public readonly BlockContent<Arithmetic> GenesisContent;
        public readonly BlockMetadata GenesisMetadata;

        public readonly PrivateKey Block1Key;
        public readonly PrivateKey Block1Tx0Key;
        public readonly PrivateKey Block1Tx1Key;
        public readonly Transaction<Arithmetic> Block1Tx0;
        public readonly Transaction<Arithmetic> Block1Tx1;
        public readonly BlockContent<Arithmetic> Block1Content;
        public readonly HashDigest<SHA256> Block1TxHash;
        public readonly BlockMetadata Block1Metadata;

        public readonly BlockContent<Arithmetic> GenesisContentPv0;
        public readonly BlockMetadata GenesisMetadataPv0;
        public readonly BlockContent<Arithmetic> Block1ContentPv1;
        public readonly BlockMetadata Block1MetadataPv1;

        public BlockContentFixture()
        {
            TimeSpan kst = TimeSpan.FromHours(9);
            GenesisKey = PrivateKey.FromString(
                "9bf4664ba09a89faeb684b94e69ffde01d26ae14b556204d3f6ab58f61f78418");
            GenesisContent = new BlockContent<Arithmetic>(
<<<<<<< HEAD
                protocolVersion: BlockMetadata.CurrentProtocolVersion,
                index: 0,
                timestamp: new DateTimeOffset(2021, 9, 6, 13, 46, 39, 123, kst),
                miner: GenesisKey.PublicKey.ToAddress(),
                publicKey: GenesisKey.PublicKey,
                previousHash: null,
                txHash: null,
                lastCommit: null,
=======
                new BlockMetadata(
                    protocolVersion: BlockMetadata.CurrentProtocolVersion,
                    index: 0,
                    timestamp: new DateTimeOffset(2021, 9, 6, 13, 46, 39, 123, kst),
                    miner: GenesisKey.PublicKey.ToAddress(),
                    publicKey: GenesisKey.PublicKey,
                    difficulty: 0,
                    totalDifficulty: 0,
                    previousHash: null,
                    txHash: null),
>>>>>>> 3d9ea863
                transactions: new List<Transaction<Arithmetic>>());
            GenesisMetadata = new BlockMetadata(GenesisContent);
            GenesisHash = BlockHash.FromString(
                "341e8f360597d5bc45ab96aabc5f1b0608063f30af7bd4153556c9536a07693a");

            Block1Key = PrivateKey.FromString(
                "fcf30b333d04ccfeb562f000a32df488e7154949d31ddcac3cf9278acb5786c7");
            Block1Tx0Key = PrivateKey.FromString(
                "2d5c20079bc4b2e6eab9ecbb405da8ba6590c436edfb07b7d4466563d7dac096");
            Block1Tx0 = new Transaction<Arithmetic>(
                metadata: new TxMetadata(Block1Tx0Key.PublicKey)
                {
                    Nonce = 0L,
                    GenesisHash = GenesisHash,
                    UpdatedAddresses = ImmutableHashSet.Create(Block1Tx0Key.ToAddress()),
                    Timestamp = new DateTimeOffset(2021, 9, 6, 17, 0, 1, 1, kst),
                },
                customActions: new[]
                {
                    Arithmetic.Add(10), Arithmetic.Add(50), Arithmetic.Sub(25),
                },
                signature: ByteUtil.ParseHex(
                    "30440220422c85ea44845a56253654d95595ad06d6f09f862ca71b97e986ecbb453eac" +
                    "ae0220606e76276e40fa8f0795b880f712531fd6bd9db253bd8ab9c86aa4ab7d791d37"
                )
            );
            Block1Tx1Key = PrivateKey.FromString(
                "105341c78dfb0dd313b961081630444c2586a1f01fb0c625368ffdc9136cfa30");
            Block1Tx1 = new Transaction<Arithmetic>(
                metadata: new TxMetadata(Block1Tx1Key.PublicKey)
                {
                    Nonce = 1L,
                    GenesisHash = GenesisHash,
                    UpdatedAddresses = ImmutableHashSet.Create(Block1Tx1Key.ToAddress()),
                    Timestamp = new DateTimeOffset(2021, 9, 6, 17, 0, 1, 1, kst),
                },
                customActions: new[] { Arithmetic.Add(30) },
                signature: ByteUtil.ParseHex(
                    "3045022100abe3caabf2a46a297f2e4496f2c46d7e2f723e75fc42025d19f3ed7fce382" +
                    "d4e02200ffd36f7bef759b6c7ab43bc0f8959a0c463f88fd0f1faeaa209a8661506c4f0"
                )
            );

            var block1Transactions = new List<Transaction<Arithmetic>>() { Block1Tx0, Block1Tx1 }
                .OrderBy(tx => tx.Id).ToList();
            Block1Content = new BlockContent<Arithmetic>(
<<<<<<< HEAD
                protocolVersion: BlockMetadata.CurrentProtocolVersion,
                index: 1,
                timestamp: new DateTimeOffset(2021, 9, 6, 17, 1, 9, 45, kst),
                miner: Block1Key.PublicKey.ToAddress(),
                publicKey: Block1Key.PublicKey,
                previousHash: GenesisHash,
                txHash: BlockContent<Arithmetic>.DeriveTxHash(block1Transactions),
                lastCommit: null,
=======
                new BlockMetadata(
                    protocolVersion: BlockMetadata.CurrentProtocolVersion,
                    index: 1,
                    timestamp: new DateTimeOffset(2021, 9, 6, 17, 1, 9, 45, kst),
                    miner: Block1Key.PublicKey.ToAddress(),
                    publicKey: Block1Key.PublicKey,
                    difficulty: 123,
                    totalDifficulty: 123,
                    previousHash: GenesisHash,
                    txHash: BlockContent<Arithmetic>.DeriveTxHash(block1Transactions)),
>>>>>>> 3d9ea863
                transactions: block1Transactions);
            Block1TxHash = HashDigest<SHA256>.FromString(
                "654698d34b6d9a55b0c93e4ffb2639278324868c91965bc5f96cb3071d6903a0");
            Block1Metadata = new BlockMetadata(Block1Content);

            GenesisContentPv0 = new BlockContent<Arithmetic>(
<<<<<<< HEAD
                protocolVersion: 0,
                index: 0,
                timestamp: new DateTimeOffset(2021, 9, 6, 13, 46, 39, 123, kst),
                miner: GenesisKey.ToAddress(),
                publicKey: null,
                previousHash: null,
                txHash: null,
                lastCommit: null,
                transactions: new List<Transaction<Arithmetic>>()); // Tweaked GenesisContent
            GenesisMetadataPv0 = new BlockMetadata(GenesisContentPv0);
            Block1ContentPv1 = new BlockContent<Arithmetic>(
                protocolVersion: 1,
                index: 1,
                timestamp: new DateTimeOffset(2021, 9, 6, 17, 1, 9, 45, kst),
                miner: Block1Key.ToAddress(),
                publicKey: null,
                previousHash: GenesisHash,
                txHash: BlockContent<Arithmetic>.DeriveTxHash(block1Transactions),
                lastCommit: null,
=======
                new BlockMetadata(
                    protocolVersion: 0,
                    index: 0,
                    timestamp: new DateTimeOffset(2021, 9, 6, 13, 46, 39, 123, kst),
                    miner: GenesisKey.ToAddress(),
                    publicKey: null,
                    difficulty: 0,
                    totalDifficulty: 0,
                    previousHash: null,
                    txHash: null),
                transactions: new List<Transaction<Arithmetic>>()); // Tweaked GenesisContent
            GenesisMetadataPv0 = new BlockMetadata(GenesisContentPv0);
            Block1ContentPv1 = new BlockContent<Arithmetic>(
                new BlockMetadata(
                    protocolVersion: 1,
                    index: 1,
                    timestamp: new DateTimeOffset(2021, 9, 6, 17, 1, 9, 45, kst),
                    miner: Block1Key.ToAddress(),
                    publicKey: null,
                    difficulty: 123,
                    totalDifficulty: 123,
                    previousHash: GenesisHash,
                    txHash: BlockContent<Arithmetic>.DeriveTxHash(block1Transactions)),
>>>>>>> 3d9ea863
                transactions: block1Transactions); // Tweaked Block1Content
            Block1MetadataPv1 = new BlockMetadata(Block1ContentPv1);
        }

        [Fact]
        public void ValidateBlockContentFixture()
        {
            Block1Tx0.Validate(Block1Tx0Key);
            Block1Tx1.Validate(Block1Tx1Key);
            Assert.Equal(Block1TxHash, Block1Content.TxHash);
            Assert.Equal(Block1TxHash, Block1ContentPv1.TxHash);
        }
    }
}<|MERGE_RESOLUTION|>--- conflicted
+++ resolved
@@ -37,27 +37,15 @@
             GenesisKey = PrivateKey.FromString(
                 "9bf4664ba09a89faeb684b94e69ffde01d26ae14b556204d3f6ab58f61f78418");
             GenesisContent = new BlockContent<Arithmetic>(
-<<<<<<< HEAD
-                protocolVersion: BlockMetadata.CurrentProtocolVersion,
-                index: 0,
-                timestamp: new DateTimeOffset(2021, 9, 6, 13, 46, 39, 123, kst),
-                miner: GenesisKey.PublicKey.ToAddress(),
-                publicKey: GenesisKey.PublicKey,
-                previousHash: null,
-                txHash: null,
-                lastCommit: null,
-=======
                 new BlockMetadata(
                     protocolVersion: BlockMetadata.CurrentProtocolVersion,
                     index: 0,
                     timestamp: new DateTimeOffset(2021, 9, 6, 13, 46, 39, 123, kst),
                     miner: GenesisKey.PublicKey.ToAddress(),
                     publicKey: GenesisKey.PublicKey,
-                    difficulty: 0,
-                    totalDifficulty: 0,
                     previousHash: null,
-                    txHash: null),
->>>>>>> 3d9ea863
+                    txHash: null,
+                    lastCommit: null),
                 transactions: new List<Transaction<Arithmetic>>());
             GenesisMetadata = new BlockMetadata(GenesisContent);
             GenesisHash = BlockHash.FromString(
@@ -104,64 +92,30 @@
             var block1Transactions = new List<Transaction<Arithmetic>>() { Block1Tx0, Block1Tx1 }
                 .OrderBy(tx => tx.Id).ToList();
             Block1Content = new BlockContent<Arithmetic>(
-<<<<<<< HEAD
-                protocolVersion: BlockMetadata.CurrentProtocolVersion,
-                index: 1,
-                timestamp: new DateTimeOffset(2021, 9, 6, 17, 1, 9, 45, kst),
-                miner: Block1Key.PublicKey.ToAddress(),
-                publicKey: Block1Key.PublicKey,
-                previousHash: GenesisHash,
-                txHash: BlockContent<Arithmetic>.DeriveTxHash(block1Transactions),
-                lastCommit: null,
-=======
                 new BlockMetadata(
                     protocolVersion: BlockMetadata.CurrentProtocolVersion,
                     index: 1,
                     timestamp: new DateTimeOffset(2021, 9, 6, 17, 1, 9, 45, kst),
                     miner: Block1Key.PublicKey.ToAddress(),
                     publicKey: Block1Key.PublicKey,
-                    difficulty: 123,
-                    totalDifficulty: 123,
                     previousHash: GenesisHash,
-                    txHash: BlockContent<Arithmetic>.DeriveTxHash(block1Transactions)),
->>>>>>> 3d9ea863
+                    txHash: BlockContent<Arithmetic>.DeriveTxHash(block1Transactions),
+                    lastCommit: null),
                 transactions: block1Transactions);
             Block1TxHash = HashDigest<SHA256>.FromString(
                 "654698d34b6d9a55b0c93e4ffb2639278324868c91965bc5f96cb3071d6903a0");
             Block1Metadata = new BlockMetadata(Block1Content);
 
             GenesisContentPv0 = new BlockContent<Arithmetic>(
-<<<<<<< HEAD
-                protocolVersion: 0,
-                index: 0,
-                timestamp: new DateTimeOffset(2021, 9, 6, 13, 46, 39, 123, kst),
-                miner: GenesisKey.ToAddress(),
-                publicKey: null,
-                previousHash: null,
-                txHash: null,
-                lastCommit: null,
-                transactions: new List<Transaction<Arithmetic>>()); // Tweaked GenesisContent
-            GenesisMetadataPv0 = new BlockMetadata(GenesisContentPv0);
-            Block1ContentPv1 = new BlockContent<Arithmetic>(
-                protocolVersion: 1,
-                index: 1,
-                timestamp: new DateTimeOffset(2021, 9, 6, 17, 1, 9, 45, kst),
-                miner: Block1Key.ToAddress(),
-                publicKey: null,
-                previousHash: GenesisHash,
-                txHash: BlockContent<Arithmetic>.DeriveTxHash(block1Transactions),
-                lastCommit: null,
-=======
                 new BlockMetadata(
                     protocolVersion: 0,
                     index: 0,
                     timestamp: new DateTimeOffset(2021, 9, 6, 13, 46, 39, 123, kst),
                     miner: GenesisKey.ToAddress(),
                     publicKey: null,
-                    difficulty: 0,
-                    totalDifficulty: 0,
                     previousHash: null,
-                    txHash: null),
+                    txHash: null,
+                    lastCommit: null),
                 transactions: new List<Transaction<Arithmetic>>()); // Tweaked GenesisContent
             GenesisMetadataPv0 = new BlockMetadata(GenesisContentPv0);
             Block1ContentPv1 = new BlockContent<Arithmetic>(
@@ -171,11 +125,9 @@
                     timestamp: new DateTimeOffset(2021, 9, 6, 17, 1, 9, 45, kst),
                     miner: Block1Key.ToAddress(),
                     publicKey: null,
-                    difficulty: 123,
-                    totalDifficulty: 123,
                     previousHash: GenesisHash,
-                    txHash: BlockContent<Arithmetic>.DeriveTxHash(block1Transactions)),
->>>>>>> 3d9ea863
+                    txHash: BlockContent<Arithmetic>.DeriveTxHash(block1Transactions),
+                    lastCommit: null),
                 transactions: block1Transactions); // Tweaked Block1Content
             Block1MetadataPv1 = new BlockMetadata(Block1ContentPv1);
         }
