using System;
using System.Collections.Generic;
using System.Collections.Immutable;
using System.Linq;
using Bencodex.Types;
using Libplanet.Action;
using Libplanet.Assets;
using Libplanet.Consensus;
using Libplanet.Store.Trie;
using Libplanet.Tx;
using Xunit;

namespace Libplanet.Tests.Action
{
    public class ActionContextTest
    {
        private readonly System.Random _random;
        private readonly Address _address;
        private readonly TxId _txid;

        public ActionContextTest()
        {
            _random = new System.Random();
            _address = _random.NextAddress();
            _txid = _random.NextTxId();
        }

        [Fact]
        public void RandomShouldBeDeterministic()
        {
            (int Seed, int Expected)[] testCases =
            {
                (0, 1559595546),
                (1, 534011718),
            };
            foreach (var (seed, expected) in testCases)
            {
                var context = new ActionContext(
                    genesisHash: null,
                    signer: _address,
                    txid: _txid,
                    miner: _address,
                    blockIndex: 1,
                    previousStates: new DumbAccountStateDelta(),
                    randomSeed: seed
                );
                IRandom random = context.Random;
                Assert.Equal(expected, random.Next());
            }
        }

        [Fact]
        public void GuidShouldBeDeterministic()
        {
            var context1 = new ActionContext(
                genesisHash: null,
                signer: _address,
                txid: _txid,
                miner: _address,
                blockIndex: 1,
                previousStates: new DumbAccountStateDelta(),
                randomSeed: 0
            );

            var context2 = new ActionContext(
                genesisHash: null,
                signer: _address,
                txid: _txid,
                miner: _address,
                blockIndex: 1,
                previousStates: new DumbAccountStateDelta(),
                randomSeed: 0
            );

            var context3 = new ActionContext(
                genesisHash: null,
                signer: _address,
                txid: _txid,
                miner: _address,
                blockIndex: 1,
                previousStates: new DumbAccountStateDelta(),
                randomSeed: 1
            );

            (Guid Expected, Guid Diff)[] testCases =
            {
                (
                    new Guid("6f460c1a-755d-48e4-ad67-65d5f519dbc8"),
                    new Guid("8286d046-9740-43e4-95cf-ff46699c73c4")
                ),
                (
                    new Guid("3b347c2b-f837-4085-ac5e-64005393b30d"),
                    new Guid("3410cda1-5b13-434e-af84-a54adf7a0ea0")
                ),
            };

            foreach (var (expected, diff) in testCases)
            {
                Assert.Equal(expected, context1.Random.GenerateRandomGuid());
                Assert.Equal(expected, context2.Random.GenerateRandomGuid());
                Assert.Equal(diff, context3.Random.GenerateRandomGuid());
            }
        }

        [Fact]
        public void GuidVersionAndVariant()
        {
            for (var i = 0; i < 100; i++)
            {
                var context = new ActionContext(
                    genesisHash: null,
                    signer: _address,
                    txid: _txid,
                    miner: _address,
                    blockIndex: 1,
                    previousStates: new DumbAccountStateDelta(),
                    randomSeed: i
                );
                var guid = context.Random.GenerateRandomGuid().ToString();

                Assert.Equal('4', guid[14]);
                Assert.True(guid[19] >= '8' && guid[19] <= 'b');
            }
        }

        [Fact]
        public void GetUnconsumedContext()
        {
            var original = new ActionContext(
                genesisHash: null,
                signer: _address,
                txid: _txid,
                miner: _address,
                blockIndex: 1,
                previousStates: new DumbAccountStateDelta(),
                randomSeed: _random.Next(),
                logs: new List<string>()
            );

            // Consume original's random state...
            int[] values =
            {
                original.Random.Next(),
                original.Random.Next(),
                original.Random.Next(),
            };

            IActionContext clone = original.GetUnconsumedContext();
            Assert.Equal(
                values,
                new[] { clone.Random.Next(), clone.Random.Next(), clone.Random.Next() }
            );
        }

        [Theory]
        [InlineData(true)]
        [InlineData(false)]
        public void LazyPreviousStateRootHash(bool callPreviousStateRootHash)
        {
            IKeyValueStore keyValueStore = new MemoryKeyValueStore();
            ITrie previousBlockStatesTrie = new MerkleTrie(keyValueStore);
            previousBlockStatesTrie = previousBlockStatesTrie.Set(new KeyBytes(0x01), Null.Value);
            var actionContext = new ActionContext(
                genesisHash: null,
                signer: _address,
                txid: _txid,
                miner: _address,
                blockIndex: 1,
                previousStates: new DumbAccountStateDelta(),
                randomSeed: _random.Next(),
                previousBlockStatesTrie: previousBlockStatesTrie
            );

            if (callPreviousStateRootHash)
            {
                _ = actionContext.PreviousStateRootHash;
            }

            Assert.Equal(callPreviousStateRootHash ? 1 : 0, keyValueStore.ListKeys().Count());
        }

        private class DumbAccountStateDelta : IValidatorSupportStateDelta, IAccountStateDelta
        {
            public IImmutableSet<Address> UpdatedAddresses =>
                ImmutableHashSet<Address>.Empty;

            public IImmutableSet<Address> StateUpdatedAddresses =>
                ImmutableHashSet<Address>.Empty;

            public IImmutableSet<Currency> TotalSupplyUpdatedCurrencies =>
                ImmutableHashSet<Currency>.Empty;

            public IImmutableDictionary<Address, IImmutableSet<Currency>>
            UpdatedFungibleAssets =>
                ImmutableDictionary<Address, IImmutableSet<Currency>>.Empty;

            public IValue GetState(Address address) => null;

            public IReadOnlyList<IValue> GetStates(IReadOnlyList<Address> addresses) =>
                new IValue[addresses.Count];

            public IAccountStateDelta SetState(Address address, IValue state) => this;

            public FungibleAssetValue GetBalance(Address address, Currency currency) =>
                new FungibleAssetValue(currency);

            public FungibleAssetValue GetTotalSupply(Currency currency)
            {
                if (!currency.TotalSupplyTrackable)
                {
                    throw TotalSupplyNotTrackableException.WithDefaultMessage(currency);
                }

                return currency * 0;
            }

<<<<<<< HEAD
            public ValidatorSet GetValidatorSet()
=======
            public virtual ValidatorSet GetValidatorSet()
>>>>>>> 4af0f1d2
            {
                return new ValidatorSet();
            }

            public IAccountStateDelta MintAsset(Address recipient, FungibleAssetValue value) =>
                this;

            public IAccountStateDelta TransferAsset(
                Address sender,
                Address recipient,
                FungibleAssetValue value,
                bool allowNegativeBalance = false
            ) => this;

            public IAccountStateDelta BurnAsset(Address owner, FungibleAssetValue value) => this;

            public IAccountStateDelta SetValidator(Validator validator) => this;
        }
    }
}<|MERGE_RESOLUTION|>--- conflicted
+++ resolved
@@ -214,11 +214,7 @@
                 return currency * 0;
             }
 
-<<<<<<< HEAD
-            public ValidatorSet GetValidatorSet()
-=======
             public virtual ValidatorSet GetValidatorSet()
->>>>>>> 4af0f1d2
             {
                 return new ValidatorSet();
             }
