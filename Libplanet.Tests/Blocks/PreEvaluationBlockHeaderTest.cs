--- conflicted
+++ resolved
@@ -451,13 +451,8 @@
 
             // Same as block1.MakeSignature(_contents.Block1Key, arbitraryHash)
             ImmutableArray<byte> validSig = ByteUtil.ParseHex(
-<<<<<<< HEAD
                 "3044022028e6e601515b98bf4a2e1f62f60f25af64ce9f07fe05de841e3b8343afbb37" +
                 "5002201aedbe000c2eeb4d2133952b0f73f6b8fe391b0b320b7338e115555f17d1bb76"
-=======
-                "3045022100e0c6bc5ccbde4a6fc0bc255b663972904373543247e6c7ea082817ebe6ae6" +
-                "3f202201a4fa72853caddca4027be60b88652106d096a901521c59d22ec980ff6a8d184"
->>>>>>> 494a9ed2
             ).ToImmutableArray();
 
             Assert.True(block1.VerifySignature(validSig, arbitraryHash));
