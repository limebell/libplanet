--- conflicted
+++ resolved
@@ -25,7 +25,6 @@
         }
 
         [Fact]
-<<<<<<< HEAD
         public void Constructors()
         {
             var validatorA = new PrivateKey();
@@ -156,16 +155,7 @@
         {
             BlockMetadata metadata = new BlockMetadata(_contents.GenesisContent);
             var preEvalBlock = new PreEvaluationBlockHeader(metadata);
-=======
-        public void CopyConstructor()
-        {
-            BlockMetadata metadata = new BlockMetadata(_contents.GenesisContent);
-            var preEvalBlock = new PreEvaluationBlockHeader(
-                metadata,
-                nonce: _validGenesisProof.Nonce,
-                preEvaluationHash: _validGenesisProof.PreEvaluationHash);
->>>>>>> 33512fe1
-            var copy = new PreEvaluationBlockHeader(preEvalBlock);
+            var copy = new PreEvaluationBlockHeader(preEvalBlock.Metadata);
             AssertPreEvaluationBlockHeadersEqual(preEvalBlock, copy);
         }
 
@@ -213,14 +203,7 @@
                 )
                 .Add("protocol_version", 4)
                 .Add("state_root_hash", default(HashDigest<SHA256>).ByteArray);
-<<<<<<< HEAD
             var block1 = new PreEvaluationBlockHeader(_contents.Block1Metadata);
-=======
-            var block1 = new PreEvaluationBlockHeader(
-                _contents.Block1Metadata,
-                nonce: _validBlock1Proof.Nonce,
-                preEvaluationHash: _validBlock1Proof.PreEvaluationHash);
->>>>>>> 33512fe1
             AssertBencodexEqual(expectedBlock1, block1.MakeCandidateData(default));
             stateRootHash = random.NextHashDigest<SHA256>();
             AssertBencodexEqual(
@@ -237,14 +220,7 @@
             );
 
             var key = _contents.Block1Key;
-<<<<<<< HEAD
             var block1 = new PreEvaluationBlockHeader(_contents.Block1Metadata);
-=======
-            var block1 = new PreEvaluationBlockHeader(
-                _contents.Block1Metadata,
-                nonce: _validBlock1Proof.Nonce,
-                preEvaluationHash: _validBlock1Proof.PreEvaluationHash);
->>>>>>> 33512fe1
             ImmutableArray<byte> validSig = block1.MakeSignature(key, arbitraryHash);
             Assert.True(
                 key.PublicKey.Verify(
@@ -268,16 +244,7 @@
             Assert.Equal("privateKey", e.ParamName);
             Assert.Contains("does not match", e.Message);
 
-            var proof = _contents.Block1ContentPv1.Mine();
-            var blockPv1 = new PreEvaluationBlockHeader(
-<<<<<<< HEAD
-                _contents.Block1ContentPv1,
-                _contents.Block1ContentPv1.BlockMetadata.DerivePreEvaluationHash(default));
-=======
-                _contents.Block1ContentPv1.BlockMetadata,
-                proof.Nonce,
-                proof.PreEvaluationHash);
->>>>>>> 33512fe1
+            var blockPv1 = new PreEvaluationBlockHeader(_contents.Block1ContentPv1.BlockMetadata);
             InvalidOperationException e2 = Assert.Throws<InvalidOperationException>(
                 () => blockPv1.MakeSignature(key, arbitraryHash)
             );
@@ -292,16 +259,9 @@
                 "e6b3803208416556db8de50670aaf0b642e13c90afd77d24da8f642dc3e8f320"
             );
 
-<<<<<<< HEAD
             var block1 = new PreEvaluationBlockHeader(_contents.Block1Metadata);
 
             // Same as block1.MakeSignature(_contents.Block1Key, arbitraryHash)
-=======
-            var block1 = new PreEvaluationBlockHeader(
-                _contents.Block1Metadata,
-                nonce: _validBlock1Proof.Nonce,
-                preEvaluationHash: _validBlock1Proof.PreEvaluationHash);
->>>>>>> 33512fe1
             ImmutableArray<byte> validSig = ByteUtil.ParseHex(
                 "3044022100b285f684fe94524aa725c6b69cb858370f85af56420d275410e148b0ad18" +
                 "b3d9021f324c828b1dd949ebf73591bc0ac8858debae7c5aabc420fd4a1cec53d61e60"
@@ -320,16 +280,7 @@
                 )
             );
 
-            var proof = _contents.Block1ContentPv1.Mine();
-            var blockPv1 = new PreEvaluationBlockHeader(
-<<<<<<< HEAD
-                _contents.Block1ContentPv1,
-                _contents.Block1ContentPv1.BlockMetadata.DerivePreEvaluationHash(default));
-=======
-                _contents.Block1ContentPv1.BlockMetadata,
-                proof.Nonce,
-                proof.PreEvaluationHash);
->>>>>>> 33512fe1
+            var blockPv1 = new PreEvaluationBlockHeader(_contents.Block1ContentPv1.BlockMetadata);
             Assert.True(blockPv1.VerifySignature(null, arbitraryHash));
             Assert.False(blockPv1.VerifySignature(validSig, arbitraryHash));
         }
@@ -365,14 +316,7 @@
                     genesis.MakeSignature(_contents.GenesisKey, arbitraryHash))
             );
 
-<<<<<<< HEAD
             var block1 = new PreEvaluationBlockHeader(_contents.Block1Metadata);
-=======
-            var block1 = new PreEvaluationBlockHeader(
-                _contents.Block1Metadata,
-                nonce: _validBlock1Proof.Nonce,
-                preEvaluationHash: _validBlock1Proof.PreEvaluationHash);
->>>>>>> 33512fe1
             AssertBytesEqual(
                 fromHex("9c999d048603c32369bcd982ac2488f8d2782f339f0296ad537d4f039984dc47"),
                 block1.DeriveBlockHash(default, null)
