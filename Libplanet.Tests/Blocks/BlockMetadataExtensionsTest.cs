--- conflicted
+++ resolved
@@ -27,15 +27,8 @@
                 protocolVersion: BlockMetadata.CurrentProtocolVersion,
                 index: 0,
                 timestamp: future,
-<<<<<<< HEAD
-                miner: null,
-                publicKey: new PrivateKey().PublicKey,
-=======
                 miner: publicKey.ToAddress(),
                 publicKey: publicKey,
-                difficulty: 0,
-                totalDifficulty: 0,
->>>>>>> ebc6a6b5
                 previousHash: null,
                 txHash: null,
                 lastCommit: null);
