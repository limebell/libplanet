--- conflicted
+++ resolved
@@ -23,91 +23,6 @@
         }
 
         [Fact]
-<<<<<<< HEAD
-=======
-        public override void SafeConstructorWithPreEvaluationHash()
-        {
-            BlockContent<Arithmetic> content = _contents.GenesisContent;
-            var preEvalBlock = new PreEvaluationBlock<Arithmetic>(
-                content,
-                _validGenesisProof);
-            AssertBlockContentsEqual(content, preEvalBlock);
-            AssertBytesEqual(_validGenesisProof.Nonce, preEvalBlock.Nonce);
-            AssertBytesEqual(_validGenesisProof.PreEvaluationHash, preEvalBlock.PreEvaluationHash);
-
-            content = _contents.Block1Content;
-            preEvalBlock = new PreEvaluationBlock<Arithmetic>(
-                content, _validBlock1Proof);
-            AssertBlockContentsEqual(content, preEvalBlock);
-            AssertBytesEqual(_validBlock1Proof.Nonce, preEvalBlock.Nonce);
-            AssertBytesEqual(_validBlock1Proof.PreEvaluationHash, preEvalBlock.PreEvaluationHash);
-
-            content = _contents.Block1Content;
-            Assert.Throws<InvalidBlockNonceException>(() =>
-                new PreEvaluationBlock<Arithmetic>(
-                    content, _invalidBlock1Proof));
-            Assert.Throws<InvalidBlockPreEvaluationHashException>(() =>
-                new PreEvaluationBlock<Arithmetic>(
-                    content,
-                    (_validBlock1Proof.Nonce, _invalidBlock1Proof.PreEvaluationHash)));
-        }
-
-        [Fact]
-        public void SafeConstructorWithoutPreEvaluationHash()
-        {
-            BlockContent<Arithmetic> content = _contents.GenesisContent;
-            var preEvalBlock = new PreEvaluationBlock<Arithmetic>(
-                content, _validGenesisProof);
-            AssertBlockContentsEqual(content, preEvalBlock);
-            AssertBytesEqual(_validGenesisProof.Nonce, preEvalBlock.Nonce);
-            AssertBytesEqual(_validGenesisProof.PreEvaluationHash, preEvalBlock.PreEvaluationHash);
-
-            content = _contents.Block1Content;
-            preEvalBlock = new PreEvaluationBlock<Arithmetic>(
-                content, _validBlock1Proof);
-            AssertBlockContentsEqual(content, preEvalBlock);
-            AssertBytesEqual(_validBlock1Proof.Nonce, preEvalBlock.Nonce);
-            AssertBytesEqual(_validBlock1Proof.PreEvaluationHash, preEvalBlock.PreEvaluationHash);
-
-            Assert.Throws<InvalidBlockNonceException>(() =>
-                new PreEvaluationBlock<Arithmetic>(
-                    _contents.Block1Content, _invalidBlock1Proof));
-        }
-
-        [Fact]
-        public override void DontCheckPreEvaluationHashWithProtocolVersion0()
-        {
-            // Since PreEvaluationHash comparison between the actual and the expected was not
-            // implemented in ProtocolVersion == 0, we need to maintain this bug on
-            // ProtocolVersion < 1 for backward compatibility:
-            BlockContent<Arithmetic> contentPv0 = new BlockContent<Arithmetic>(
-                new BlockMetadata(
-                    protocolVersion: 0,
-                    index: _contents.Block1Content.Index,
-                    timestamp: _contents.Block1Content.Timestamp.AddSeconds(1),
-                    miner: _contents.Block1Content.Miner,
-                    publicKey: null,
-                    difficulty: _contents.Block1Content.Difficulty,
-                    totalDifficulty: _contents.Block1Content.TotalDifficulty,
-                    previousHash: _contents.Block1Content.PreviousHash,
-                    txHash: _contents.Block1Content.TxHash),
-                transactions: _contents.Block1Content.Transactions);
-            var preEvalBlockPv0 = new PreEvaluationBlock<Arithmetic>(
-                contentPv0, _validBlock1Proof);
-            AssertBlockContentsEqual(contentPv0, preEvalBlockPv0);
-            AssertBytesEqual(_validBlock1Proof.Nonce, preEvalBlockPv0.Nonce);
-            AssertBytesEqual(
-                _validBlock1Proof.PreEvaluationHash,
-                preEvalBlockPv0.PreEvaluationHash);
-
-            // However, such bug must be fixed after ProtocolVersion > 0:
-            Assert.Throws<InvalidBlockPreEvaluationHashException>(() =>
-                new PreEvaluationBlock<Arithmetic>(
-                    _contents.Block1ContentPv1, _validBlock1Proof));
-        }
-
-        [Fact]
->>>>>>> 3d9ea863
         public void Evaluate()
         {
             Address address = _contents.Block1Tx0.Signer;
@@ -146,24 +61,14 @@
 
                 var txs = new[] { _contents.Block1Tx0 };
                 BlockContent<Arithmetic> content1 = new BlockContent<Arithmetic>(
-<<<<<<< HEAD
-                    index: _contents.Block1Content.Index,
-                    publicKey: _contents.Block1Content.PublicKey,
-                    previousHash: genesis.Hash,
-                    lastCommit: null,
-                    transactions: new[] { _contents.Block1Tx0 });
-                PreEvaluationBlock<Arithmetic> preEval1 = content1.Propose();
-=======
                     new BlockMetadata(
                         index: _contents.Block1Content.Index,
                         publicKey: _contents.Block1Content.PublicKey,
-                        difficulty: _contents.Block1Content.Difficulty,
-                        totalDifficulty: _contents.Block1Content.TotalDifficulty,
                         previousHash: genesis.Hash,
-                        txHash: BlockContent<Arithmetic>.DeriveTxHash(txs)),
+                        txHash: BlockContent<Arithmetic>.DeriveTxHash(txs),
+                        lastCommit: null),
                     transactions: txs);
-                PreEvaluationBlock<Arithmetic> preEval1 = content1.Mine();
->>>>>>> 3d9ea863
+                PreEvaluationBlock<Arithmetic> preEval1 = content1.Propose();
 
                 Block<Arithmetic> block1 = preEval1.Evaluate(_contents.Block1Key, blockChain);
                 AssertPreEvaluationBlocksEqual(preEval1, block1);
@@ -218,21 +123,13 @@
 
                 var txs = new[] { _contents.Block1Tx0 };
                 BlockContent<Arithmetic> content1 = new BlockContent<Arithmetic>(
-<<<<<<< HEAD
-                    index: _contents.Block1Content.Index,
-                    publicKey: _contents.Block1Content.PublicKey,
-                    previousHash: genesis.Hash,
-                    lastCommit: null,
-=======
                     new BlockMetadata(
                         index: _contents.Block1Content.Index,
                         publicKey: _contents.Block1Content.PublicKey,
-                        difficulty: _contents.Block1Content.Difficulty,
-                        totalDifficulty: _contents.Block1Content.TotalDifficulty,
                         previousHash: genesis.Hash,
-                        txHash: BlockContent<Arithmetic>.DeriveTxHash(txs)),
->>>>>>> 3d9ea863
-                    transactions: new[] { _contents.Block1Tx0 });
+                        txHash: BlockContent<Arithmetic>.DeriveTxHash(txs),
+                        lastCommit: null),
+                    transactions: txs);
                 PreEvaluationBlock<Arithmetic> preEval1 = content1.Propose();
 
                 HashDigest<SHA256> b1StateRootHash = preEval1.DetermineStateRootHash(blockChain);
