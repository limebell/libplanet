using System;
using System.Collections.Immutable;
using System.Security.Cryptography;
using System.Threading;
using System.Threading.Tasks;
using Bencodex;
using Bencodex.Types;
using Libplanet.Blocks;
using Libplanet.Consensus;
using Libplanet.Crypto;
using Libplanet.Tests.Fixtures;
using Xunit;
using Xunit.Abstractions;
using static Libplanet.ByteUtil;
using static Libplanet.Tests.TestUtils;

namespace Libplanet.Tests.Blocks
{
    public class BlockMetadataTest : BlockContentFixture
    {
        private readonly ITestOutputHelper _output;

        public BlockMetadataTest(ITestOutputHelper output)
        {
            _output = output;
        }

        [Fact]
        public void CopyConstructor()
        {
            var g = new BlockMetadata(GenesisContent);
            AssertBlockMetadataEqual(GenesisContent, g);
            var b1 = new BlockMetadata(Block1Content);
            AssertBlockMetadataEqual(Block1Content, b1);
        }

        [Fact]
        public void ProtocolVersion()
        {
            Assert.Throws<InvalidBlockProtocolVersionException>(
                () => new BlockMetadata(
                    protocolVersion: -1,
                    index: Block1Metadata.Index,
                    timestamp: Block1Metadata.Timestamp,
                    miner: Block1Metadata.Miner,
                    publicKey: null,
                    previousHash: Block1Metadata.PreviousHash,
                    txHash: Block1Metadata.TxHash,
                    lastCommit: null));
            Assert.Throws<InvalidBlockProtocolVersionException>(
                () => new BlockMetadata(
                    protocolVersion: BlockMetadata.CurrentProtocolVersion + 1,
                    index: Block1Metadata.Index,
                    timestamp: Block1Metadata.Timestamp,
                    miner: Block1Metadata.Miner,
                    publicKey: null,
                    previousHash: Block1Metadata.PreviousHash,
                    txHash: Block1Metadata.TxHash,
                    lastCommit: null));
        }

        [Fact]
        public void Index()
        {
            Assert.Throws<InvalidBlockIndexException>(() => new BlockMetadata(
                index: -1L,
                timestamp: DateTimeOffset.UtcNow,
                publicKey: Block1Metadata.PublicKey,
                previousHash: Block1Metadata.PreviousHash,
                txHash: Block1Metadata.TxHash,
                lastCommit: null));
        }

        [Fact]
        public void Timestamp()
        {
            DateTimeOffset kstTimestamp =
                new DateTimeOffset(2021, 9, 7, 9, 30, 12, 345, TimeSpan.FromHours(9));
            BlockMetadata metadata = new BlockMetadata(
                protocolVersion: Block1Metadata.ProtocolVersion,
                index: Block1Metadata.Index,
                timestamp: kstTimestamp,
                miner: Block1Metadata.Miner,
                publicKey: Block1Metadata.PublicKey,
                previousHash: Block1Metadata.PreviousHash,
                txHash: Block1Metadata.TxHash,
                lastCommit: null);
            Assert.Equal(TimeSpan.Zero, metadata.Timestamp.Offset);
            Assert.Equal(
                new DateTime(2021, 9, 7, 0, 30, 12, 345),
                metadata.Timestamp.DateTime);
            Assert.Equal(kstTimestamp, metadata.Timestamp);
        }

        [Fact]
        public void PreviousHash()
        {
            Assert.Throws<InvalidBlockPreviousHashException>(() => new BlockMetadata(
                index: GenesisMetadata.Index,
                timestamp: DateTimeOffset.UtcNow,
                publicKey: GenesisMetadata.PublicKey,
                previousHash: Block1Metadata.PreviousHash,
                txHash: GenesisMetadata.TxHash,
                lastCommit: null));
            Assert.Throws<InvalidBlockPreviousHashException>(() => new BlockMetadata(
                index: Block1Metadata.Index,
                timestamp: DateTimeOffset.UtcNow,
                publicKey: Block1Metadata.PublicKey,
                previousHash: null,
                txHash: Block1Metadata.TxHash,
                lastCommit: null));
        }

        [Fact]
        public void MakeCandidateData()
        {
            Bencodex.Types.Dictionary expectedGenesis = Bencodex.Types.Dictionary.Empty
                .Add("index", 0L)
                .Add("timestamp", "2021-09-06T04:46:39.123000Z")
                .Add("nonce", ImmutableArray<byte>.Empty)
                .Add(
                    "public_key",
                    ParseHex("0200e02709cc0c051dc105188c454a2e7ef7b36b85da34529d3abc1968167cf54f")
                )
                .Add("protocol_version", 4)
                .Add(
                    "transaction_fingerprint",
                    ParseHex("eae2c77210d9a1a4ce4fdd68479e5b49d91c341ac071e51f3a525030a131270b"));
            AssertBencodexEqual(expectedGenesis, GenesisMetadata.MakeCandidateData(default));
            AssertBencodexEqual(
                expectedGenesis.SetItem("nonce", new byte[] { 0x00, 0x01, 0x02 }),
                GenesisMetadata.MakeCandidateData(new Nonce(new byte[] { 0x00, 0x01, 0x02 }))
            );

            Bencodex.Types.Dictionary expectedBlock1 = Bencodex.Types.Dictionary.Empty
                .Add("index", 1L)
                .Add("timestamp", "2021-09-06T08:01:09.045000Z")
                .Add("nonce", new byte[] { 0xff, 0xef, 0x01, 0xcc })
                .Add(
                    "public_key",
                    ParseHex("0215ba27a461a986f4ce7bcda1fd73dc708da767d0405729edaacaad7b7ff60eed")
                )
                .Add(
                    "previous_hash",
                    ParseHex("341e8f360597d5bc45ab96aabc5f1b0608063f30af7bd4153556c9536a07693a")
                )
                .Add(
                    "transaction_fingerprint",
                    ParseHex("654698d34b6d9a55b0c93e4ffb2639278324868c91965bc5f96cb3071d6903a0")
                )
                .Add("protocol_version", 4);
            AssertBencodexEqual(
                expectedBlock1,
                Block1Metadata.MakeCandidateData(new Nonce(new byte[] { 0xff, 0xef, 0x01, 0xcc }))
            );

            Bencodex.Types.Dictionary expectedPv0 = Bencodex.Types.Dictionary.Empty
                .Add("index", 0L)
                .Add("timestamp", "2021-09-06T04:46:39.123000Z")
                .Add("nonce", ImmutableArray<byte>.Empty)
                .Add("reward_beneficiary", ParseHex("268344BA46e6CA2A8a5096565548b9018bc687Ce"));
            AssertBencodexEqual(expectedPv0, GenesisMetadataPv0.MakeCandidateData(default));
            AssertBencodexEqual(
                expectedPv0.SetItem("nonce", new byte[] { 0x00, 0x01, 0x02 }),
                GenesisMetadataPv0.MakeCandidateData(new Nonce(new byte[] { 0x00, 0x01, 0x02 }))
            );

            Bencodex.Types.Dictionary expectedPv1 = Bencodex.Types.Dictionary.Empty
                .Add("index", 1L)
                .Add("timestamp", "2021-09-06T08:01:09.045000Z")
                .Add("nonce", ImmutableArray<byte>.Empty)
                .Add("reward_beneficiary", ParseHex("8a29de186B85560D708451101C4Bf02D63b25c50"))
                .Add(
                    "previous_hash",
                    ParseHex("341e8f360597d5bc45ab96aabc5f1b0608063f30af7bd4153556c9536a07693a")
                )
                .Add(
                    "transaction_fingerprint",
                    ParseHex("654698d34b6d9a55b0c93e4ffb2639278324868c91965bc5f96cb3071d6903a0")
                )
                .Add("protocol_version", 1);
            AssertBencodexEqual(expectedPv1, Block1MetadataPv1.MakeCandidateData(default));
            AssertBencodexEqual(
                expectedPv1.SetItem("nonce", new byte[] { 0x00, 0x01, 0x02 }),
                Block1MetadataPv1.MakeCandidateData(new Nonce(new byte[] { 0x00, 0x01, 0x02 }))
            );
        }

        [Fact]
        public void MakeCandidateDataPv1()
        {
            Bencodex.Types.Dictionary expected = Bencodex.Types.Dictionary.Empty
                .Add("index", 1L)
                .Add("timestamp", "2021-09-06T08:01:09.045000Z")
                .Add("nonce", new byte[] { 0xff, 0xef, 0x01, 0xcc })
                .Add(
                    "reward_beneficiary",
                    ParseHex("8a29de186B85560D708451101C4Bf02D63b25c50")
                )
                .Add(
                    "previous_hash",
                    ParseHex(
                        "341e8f360597d5bc45ab96aabc5f1b0608063f30af7bd4153556c9536a07693a"
                    )
                )
                .Add(
                    "transaction_fingerprint",
                    ParseHex(
                        "654698d34b6d9a55b0c93e4ffb2639278324868c91965bc5f96cb3071d6903a0"
                    )
                )
                .Add("protocol_version", 1);
            AssertBencodexEqual(
                expected,
                Block1MetadataPv1.MakeCandidateData(
                    new Nonce(new byte[] { 0xff, 0xef, 0x01, 0xcc }))
            );
        }

        [Fact]
        public void MakeCandidateDataPv0()
        {
            Bencodex.Types.Dictionary expected = Bencodex.Types.Dictionary.Empty
                .Add("index", 0L)
                .Add("timestamp", "2021-09-06T04:46:39.123000Z")
                .Add("nonce", ImmutableArray<byte>.Empty)
                .Add(
                    "reward_beneficiary",
                    ParseHex("268344BA46e6CA2A8a5096565548b9018bc687Ce")
                );
            AssertBencodexEqual(
                (IValue)expected.Remove((Text)"protocol_version"),
                GenesisMetadataPv0.MakeCandidateData(default)
            );
        }

        [Fact]
        public void DerivePreEvaluationHash()
        {
            ImmutableArray<byte> FromHex(string hex) =>
                ParseHex(hex).ToImmutableArray();

            HashDigest<SHA256> hash = GenesisMetadata.DerivePreEvaluationHash(default);
            AssertBytesEqual(
                FromHex("5a1284960596e71bd90b089741af3f44b4fc04f829acf836d52c8da5bd070166"),
                hash.ByteArray);

            hash = Block1Metadata.DerivePreEvaluationHash(
                new Nonce(FromHex("e7c1adf92c65d35aaae5")));
            AssertBytesEqual(
                FromHex("9ae70453c854c69c03e9841e117d269b97615dcf4f580fb99577d981d3f61ebf"),
                hash.ByteArray);
        }

        [Fact]
        public void ValidateLastCommit()
        {
            var validatorA = new PrivateKey();
            var validatorB = new PrivateKey();
            var validatorC = new PrivateKey();
            BlockHash blockHash = new BlockHash(TestUtils.GetRandomBytes(BlockHash.Size));
            BlockHash invalidBlockHash = new BlockHash(TestUtils.GetRandomBytes(BlockHash.Size));
            DateTimeOffset timestamp = DateTimeOffset.UtcNow;

            // Height of the last commit is invalid.
            var invalidHeightLastCommit = new BlockCommit(
                2,
                0,
                blockHash,
                new[]
                {
                    GenerateVote(blockHash, 2, 0, VoteFlag.PreCommit),
                    GenerateVote(blockHash, 2, 0, VoteFlag.PreCommit),
                    GenerateVote(blockHash, 2, 0, VoteFlag.PreCommit),
                }.ToImmutableArray());
            Assert.Throws<InvalidBlockLastCommitException>(() => new BlockMetadata(
                protocolVersion: BlockMetadata.CurrentProtocolVersion,
                index: 2,
                timestamp: timestamp,
                miner: validatorA.PublicKey.ToAddress(),
                publicKey: validatorA.PublicKey,
                previousHash: blockHash,
                txHash: null,
                lastCommit: invalidHeightLastCommit));

            // BlockHash of the last commit is invalid.
            var invalidBlockHashLastCommit = new BlockCommit(
                1,
                0,
                invalidBlockHash,
                new[]
                {
                    GenerateVote(invalidBlockHash, 1, 0, VoteFlag.PreCommit),
                    GenerateVote(invalidBlockHash, 1, 0, VoteFlag.PreCommit),
                    GenerateVote(invalidBlockHash, 1, 0, VoteFlag.PreCommit),
                }.ToImmutableArray());
            Assert.Throws<InvalidBlockLastCommitException>(() => new BlockMetadata(
                protocolVersion: BlockMetadata.CurrentProtocolVersion,
                index: 2,
                timestamp: timestamp,
                miner: validatorA.PublicKey.ToAddress(),
                publicKey: validatorA.PublicKey,
                previousHash: GenesisHash,
                txHash: null,
                lastCommit: invalidBlockHashLastCommit));

            var validLastCommit = new BlockCommit(
                1,
                0,
                blockHash,
                new[]
                {
                    GenerateVote(blockHash, 1, 0, VoteFlag.PreCommit),
                    GenerateVote(blockHash, 1, 0, VoteFlag.PreCommit),
                    GenerateVote(blockHash, 1, 0, VoteFlag.PreCommit),
                    new VoteMetadata(
                        1,
                        0,
                        blockHash,
                        timestamp,
                        validatorB.PublicKey,
                        VoteFlag.Null).Sign(null),
                }.ToImmutableArray());
            var validMetadata = new BlockMetadata(
                protocolVersion: BlockMetadata.CurrentProtocolVersion,
                index: 2,
                timestamp: timestamp,
                miner: validatorA.PublicKey.ToAddress(),
                publicKey: validatorA.PublicKey,
                previousHash: blockHash,
                txHash: null,
                lastCommit: validLastCommit);
        }

        [Fact]
        public void MineNonce()
        {
            var codec = new Codec();
            var difficulty = 5000L;

            (Nonce nonce, HashDigest<SHA256> preEvalHash) =
                GenesisMetadata.MineNonce(difficulty);
            Assert.True(Satisfies(preEvalHash.ByteArray, difficulty));
            HashDigest<SHA256> actual = HashDigest<SHA256>.DeriveFrom(
                    codec.Encode(GenesisMetadata.MakeCandidateData(nonce)));
            AssertBytesEqual(actual.ByteArray, preEvalHash.ByteArray);
        }

        [Fact]
        public void CancelMineNonce()
        {
            using (CancellationTokenSource source = new CancellationTokenSource())
            {
                Exception exception = null;
                Nonce? nonce = null;
                ImmutableArray<byte>? hash = null;
                Task task = Task.Run(() =>
                {
                    try
                    {
<<<<<<< HEAD
                        Block1Metadata.MineNonce(5_000_000, source.Token);
=======
                        if (workers is int w)
                        {
                            (nonce, hash) = metadata.MineNonce(w, source.Token);
                        }
                        else
                        {
                            (nonce, hash) = metadata.MineNonce(source.Token);
                        }
>>>>>>> 4af0f1d2
                    }
                    catch (OperationCanceledException ce)
                    {
                        exception = ce;
                    }
                });
                source.Cancel();
                bool taskEnded = task.Wait(TimeSpan.FromSeconds(10));
                Assert.True(taskEnded);
                Assert.Null(nonce);
                Assert.Null(hash);
                Assert.NotNull(exception);
                Assert.IsAssignableFrom<OperationCanceledException>(exception);
            }
        }

        private static Vote GenerateVote(BlockHash? hash, long height, int round, VoteFlag flag)
        {
            var key = new PrivateKey();
            var voteMetadata = new VoteMetadata(
                height, round, hash, DateTimeOffset.UtcNow, key.PublicKey, flag);
            return flag == VoteFlag.PreVote || flag == VoteFlag.PreCommit
                ? voteMetadata.Sign(key)
                : voteMetadata.Sign(null);
        }
    }
}<|MERGE_RESOLUTION|>--- conflicted
+++ resolved
@@ -346,8 +346,11 @@
             AssertBytesEqual(actual.ByteArray, preEvalHash.ByteArray);
         }
 
-        [Fact]
-        public void CancelMineNonce()
+        [Theory]
+        [InlineData(null)]
+        [InlineData(1)]
+        [InlineData(2)]
+        public void CancelMineNonce(int? workers)
         {
             using (CancellationTokenSource source = new CancellationTokenSource())
             {
@@ -358,24 +361,21 @@
                 {
                     try
                     {
-<<<<<<< HEAD
-                        Block1Metadata.MineNonce(5_000_000, source.Token);
-=======
                         if (workers is int w)
                         {
-                            (nonce, hash) = metadata.MineNonce(w, source.Token);
+                            (nonce, hash) = Block1Metadata.MineNonce(w, source.Token);
                         }
                         else
                         {
-                            (nonce, hash) = metadata.MineNonce(source.Token);
+                            (nonce, hash) = Block1Metadata.MineNonce(source.Token);
                         }
->>>>>>> 4af0f1d2
                     }
                     catch (OperationCanceledException ce)
                     {
                         exception = ce;
                     }
                 });
+
                 source.Cancel();
                 bool taskEnded = task.Wait(TimeSpan.FromSeconds(10));
                 Assert.True(taskEnded);
