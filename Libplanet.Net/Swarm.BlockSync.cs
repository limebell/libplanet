--- conflicted
+++ resolved
@@ -216,12 +216,7 @@
             }
             finally
             {
-<<<<<<< HEAD
-                // FIXME: This somewhat assumes returned blocks are consecutive and sequential.
-                if (blocks.Count != 0)
-=======
                 try
->>>>>>> 544c03f9
                 {
                     var branch = new Branch<T>(blocks);
                     BlockCandidateTable.Add(BlockChain.Tip.Header, branch);
@@ -345,7 +340,6 @@
                 long totalBlocksToDownload = 0L;
                 long receivedBlockCount = 0L;
                 (Block<T> Block, BlockCommit Commit) tipCandidate = initialTip;
-
                 (Block<T> Block, BlockCommit Commit) tempTip = tipCandidate;
                 Block<T> branchpoint = null;
 
@@ -403,7 +397,9 @@
                     blockCompletion.Complete(
                         peers: peersWithExcerpt.Select(pair => pair.Item1).ToList(),
                         blockFetcher: GetBlocksAsync,
-                        cancellationToken: cancellationToken);
+                        cancellationToken: cancellationToken
+                    );
+
                 BlockDownloadStarted.Set();
 
                 await foreach (
@@ -447,7 +443,7 @@
                     }
 
                     _logger.Verbose(
-                        "Trying to store downloaded block #{BlockIndex} {BlockHash}...",
+                        "Add a block #{BlockIndex} {BlockHash}...",
                         block.Index,
                         block.Hash
                     );
@@ -475,27 +471,27 @@
                         SourcePeer = sourcePeer,
                     });
                     _logger.Debug(
-<<<<<<< HEAD
-                        "Stored downloaded block #{BlockIndex} {BlockHash}",
-=======
                         "Appended block #{BlockIndex} {BlockHash} " +
                         "to the workspace chain",
->>>>>>> 544c03f9
                         block.Index,
-                        block.Hash);
+                        block.Hash
+                    );
                 }
 
                 tipCandidate = tempTip;
+
+                if (!(tipCandidate is { Block: { } }))
+                {
+                    throw new SwarmException(
+                        $"Tip candidate is null.");
+                }
+
                 _logger.Debug(
                     "TipCandidate: #{Index} {Hash}",
                     tipCandidate.Block?.Index,
                     tipCandidate.Block?.Hash);
 
-<<<<<<< HEAD
-                if (tipCandidate.Block is { } tc && tc.Index == 0)
-=======
-                if (tipCandidate is { Index: 0 } tc)
->>>>>>> 544c03f9
+                if (tipCandidate.Block is { Index: 0 } tc)
                 {
                     // FIXME: This is here to keep logical equivalence through refactoring.
                     // This part of the code is likely unreachable and the exception message
@@ -506,41 +502,8 @@
                         $"is unusable for the the existing chain #0 {g}.");
                 }
 
-<<<<<<< HEAD
-                // FIXME: This simply tries to line up downloaded blocks starting with
-                // a highest indexed block all the way down to presumably a block
-                // after workspace's tip.  However, there is no guarantee that there is
-                // a connected path using downloaded blocks, in which case,
-                // deltaBlocks will result in being unusable.
-                var deltaBlocks = new LinkedList<(Block<T> Block, BlockCommit Commit)>();
-                while (true)
-                {
-                    (Block<T> Block, BlockCommit Commit) blockToAdd;
-                    if (deltaBlocks.First is LinkedListNode<(Block<T>, BlockCommit)> node)
-                    {
-                        (Block<T> b, BlockCommit c) = node.Value;
-                        if (b.PreviousHash is { } p && !workspace.ContainsBlock(p))
-                        {
-                            Block<T> prevBlock = workspace.Store.GetBlock<T>(p);
-                            blockToAdd = (prevBlock, b.LastCommit);
-                        }
-                        else
-                        {
-                            break;
-                        }
-                    }
-                    else if (tipCandidate.Block.Index <= tempTip.Block.Index)
-                    {
-                        blockToAdd = tipCandidate;
-=======
-                if (!(tipCandidate is { }))
-                {
-                    throw new SwarmException(
-                        $"Tip candidate is null.");
-                }
-
                 // NOTE: All blocks in deltaBlocks will have non-null previousHash.
-                var blockChainSlice = new BlockChainSlice(new[] { tipCandidate.Hash });
+                var blockChainSlice = new BlockChainSlice(new[] { tipCandidate.Block.Hash });
                 while (true)
                 {
                     BlockHash bh = blockChainSlice.First();
@@ -548,27 +511,20 @@
                     if (b?.PreviousHash is { } p && !workspace.ContainsBlock(p))
                     {
                         blockChainSlice.AddFirst(p);
->>>>>>> 544c03f9
                     }
                     else
                     {
-                        // Received chain's topmost block is not canonical.
-                        _logger.Debug("Received block is not canonical.");
                         break;
                     }
 
-<<<<<<< HEAD
-                    deltaBlocks.AddFirst(blockToAdd);
-=======
                     _logger.Debug(
                         "The starting tip is {TipCandidate} and we are currently passing " +
                         "tip {CurrentTip}; the target tip is {WorkspaceTip}",
-                        tipCandidate.Index,
+                        tipCandidate.Block.Index,
                         b?.Index,
                         workspace.Tip.Index);
 
                     cancellationToken.ThrowIfCancellationRequested();
->>>>>>> 544c03f9
                 }
 
                 BlockDigest? firstBlock = workspace.Store.GetBlockDigest(blockChainSlice.First());
@@ -579,25 +535,6 @@
                         "A genesis block cannot be a preload target block.");
                 }
 
-<<<<<<< HEAD
-                var actionExecutionState = new ActionExecutionState()
-                {
-                    TotalBlockCount = (int)(workspace.Count - (branchpoint?.Index + 1 ?? 0)),
-                    ExecutedBlockCount = 0,
-                };
-                long txsCount = 0, actionsCount = 0;
-                TimeSpan spent = TimeSpan.Zero;
-
-                // FIXME: If any of the blocks in deltaBlocks is invalid, the whole process
-                // is aborted, even when an actually valid potential tip block and
-                // all the blocks in the path has been downloaded.
-                if (deltaBlocks.First is { } deltaBottom)
-                {
-                    Block<T> bottomBlock = deltaBottom.Value.Block;
-                    if (bottomBlock.PreviousHash is { } bp)
-                    {
-                        branchpoint = workspace[bp];
-=======
                 branchpoint = workspace[previousHash];
                 _logger.Debug(
                     "Branchpoint block is #{Index} {Hash}",
@@ -608,6 +545,14 @@
                 renderBlocks = false;
                 renderActions = false;
 
+                var actionExecutionState = new ActionExecutionState()
+                {
+                    TotalBlockCount = (int)(workspace.Count - (branchpoint?.Index + 1 ?? 0)),
+                    ExecutedBlockCount = 0,
+                };
+                long txsCount = 0, actionsCount = 0;
+                TimeSpan spent = TimeSpan.Zero;
+
                 try
                 {
                     long verifiedBlockCount = 0;
@@ -616,94 +561,47 @@
                         cancellationToken.ThrowIfCancellationRequested();
 
                         Block<T> deltaBlock = workspace.Store.GetBlock<T>(deltaBlockHash);
->>>>>>> 544c03f9
+                        BlockCommit deltaCommit = workspace.Store.GetBlockCommit(deltaBlockHash);
                         _logger.Debug(
-                            "Branchpoint block is #{Index} {Hash}.",
-                            branchpoint.Index,
-                            branchpoint.Hash);
-                        workspace = workspace.Fork(bp, inheritRenderers: true);
-                        chainIds.Add(workspace.Id);
-                        renderBlocks = false;
-                        renderActions = false;
-
-                        try
-                        {
-                            long verifiedBlockCount = 0;
-                            foreach ((Block<T> deltaBlock, BlockCommit deltaCommit) in deltaBlocks)
+                            "Appending block #{Index} {Hash}",
+                            deltaBlock.Index,
+                            deltaBlock.Hash);
+
+                        DateTimeOffset executionStarted = DateTimeOffset.Now;
+                        workspace.ExecuteActions(deltaBlock);
+                        spent += DateTimeOffset.Now - executionStarted;
+
+                        _logger.Debug(
+                            "Executed actions in block #{Index} {Hash}.",
+                            deltaBlock.Index,
+                            deltaBlock.Hash);
+
+                        IEnumerable<Transaction<T>>
+                            transactions = deltaBlock.Transactions.ToImmutableArray();
+                        txsCount += transactions.Count();
+                        actionsCount += transactions.Sum(
+                            tx => tx.CustomActions is { } ca ? ca.Count : 1L);
+                        actionExecutionState.ExecutedBlockCount += 1;
+                        actionExecutionState.ExecutedBlockHash = deltaBlock.Hash;
+                        progress?.Report(actionExecutionState);
+
+                        workspace.Append(
+                            deltaBlock,
+                            deltaCommit,
+                            evaluateActions: false,
+                            renderBlocks: renderBlocks,
+                            renderActions: renderActions
+                        );
+                        progress?.Report(
+                            new BlockVerificationState
                             {
-<<<<<<< HEAD
-                                cancellationToken.ThrowIfCancellationRequested();
-
-                                _logger.Debug(
-                                    "Appending block #{Index} {Hash}",
-                                    deltaBlock.Index,
-                                    deltaBlock.Hash);
-
-                                DateTimeOffset executionStarted = DateTimeOffset.Now;
-                                workspace.ExecuteActions(deltaBlock);
-                                spent += DateTimeOffset.Now - executionStarted;
-
-                                _logger.Debug(
-                                    "Executed actions in block #{Index} {Hash}.",
-                                    deltaBlock.Index,
-                                    deltaBlock.Hash);
-
-                                IEnumerable<Transaction<T>>
-                                    transactions = deltaBlock.Transactions.ToImmutableArray();
-                                txsCount += transactions.Count();
-                                actionsCount += transactions.Sum(
-                                    tx => tx.CustomActions is { } ca ? ca.Count : 1L);
-                                actionExecutionState.ExecutedBlockCount += 1;
-                                actionExecutionState.ExecutedBlockHash = deltaBlock.Hash;
-                                progress?.Report(actionExecutionState);
-
-                                workspace.Append(
-                                    deltaBlock,
-                                    deltaCommit,
-                                    evaluateActions: false,
-                                    renderBlocks: renderBlocks,
-                                    renderActions: renderActions
-                                );
-                                progress?.Report(
-                                    new BlockVerificationState
-                                    {
-                                        TotalBlockCount = deltaBlocks.Count,
-                                        VerifiedBlockCount = ++verifiedBlockCount,
-                                        VerifiedBlockHash = deltaBlock.Hash,
-                                    });
-                            }
-
-                            workspace.CleanupBlockCommitStore(workspace.Tip.Index);
-                        }
-                        catch (Exception e)
-                        {
-                            _logger.Error(
-                                e,
-                                "An exception occurred during appending blocks.");
-                            throw;
-                        }
-
-                        cancellationToken.ThrowIfCancellationRequested();
-                    }
-                    else
-                    {
-                        Block<T> first = deltaBlocks.First.Value.Block;
-                        Block<T> last = deltaBlocks.Last.Value.Block;
-                        BlockHash g = workspace.Store.IndexBlockHash(workspace.Id, 0L).Value;
-                        throw new SwarmException(
-                            $"Downloaded blocks (#{first.Index} {first.Hash}\u2013" +
-                            $"#{last.Index} {last.Hash}) are incompatible with the existing " +
-                            $"chain (#0 {g}\u2013#{initialTip.Block.Index} " +
-                            $"{initialTip.Block.Hash})."
-                        );
-                    }
-                }
-=======
                                 TotalBlockCount = blockChainSlice.Count,
                                 VerifiedBlockCount = ++verifiedBlockCount,
                                 VerifiedBlockHash = deltaBlock.Hash,
                             });
                     }
+
+                    workspace.CleanupBlockCommitStore(workspace.Tip.Index);
                 }
                 catch (Exception e)
                 {
@@ -714,8 +612,6 @@
                 }
 
                 cancellationToken.ThrowIfCancellationRequested();
->>>>>>> 544c03f9
-
                 _logger.Verbose(
                     "Executed totally {0} blocks, {1} txs, {2} actions during {3}",
                     actionExecutionState.TotalBlockCount,
@@ -794,69 +690,6 @@
 
             return renderSwap;
         }
-<<<<<<< HEAD
-=======
-#pragma warning restore MEN003
-
-        private void ExecuteActions(
-            BlockChain<T> workspace,
-            Block<T> branchpoint,
-            IProgress<PreloadState> progress,
-            CancellationToken cancellationToken)
-        {
-            if (workspace.Renderers.Any())
-            {
-                throw new ArgumentException(
-                    "The workspace chain must not have any renderers.",
-                    nameof(workspace)
-                );
-            }
-
-            long actionsCount = 0, txsCount = 0, initHeight = branchpoint?.Index + 1 ?? 0;
-            int count = 0, totalCount = (int)(workspace.Count - initHeight);
-            DateTimeOffset executionStarted = DateTimeOffset.Now;
-            _logger.Debug("Starting to execute actions of {BlockCount} blocks", totalCount);
-            var blockHashes = workspace.IterateBlockHashes((int)initHeight);
-            foreach (BlockHash hash in blockHashes)
-            {
-                cancellationToken.ThrowIfCancellationRequested();
-
-                Block<T> block = workspace[hash];
-                if (block.Index < initHeight)
-                {
-                    continue;
-                }
-
-                workspace.ExecuteActions(block);
-                IEnumerable<Transaction<T>>
-                    transactions = block.Transactions.ToImmutableArray();
-                txsCount += transactions.Count();
-                actionsCount +=
-                    transactions.Sum(tx => tx.CustomActions is { } ca ? ca.Count : 1L);
-
-                _logger.Debug(
-                    "Executed actions in block #{Index} {Hash}",
-                    block.Index,
-                    block.Hash);
-                progress?.Report(new ActionExecutionState()
-                {
-                    TotalBlockCount = totalCount,
-                    ExecutedBlockCount = ++count,
-                    ExecutedBlockHash = block.Hash,
-                });
-            }
-
-            _logger.Debug("Finished to execute actions");
-
-            TimeSpan spent = DateTimeOffset.Now - executionStarted;
-            _logger.Verbose(
-                "Executed totally {0} blocks, {1} txs, {2} actions during {3}",
-                totalCount,
-                actionsCount,
-                txsCount,
-                spent);
-        }
->>>>>>> 544c03f9
 
         private void OnBlockChainTipChanged(object sender, (Block<T> OldTip, Block<T> NewTip) e)
         {
