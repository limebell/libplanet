--- conflicted
+++ resolved
@@ -51,22 +51,21 @@
         /// <param name="privateKey">A private key to sign messages.  The public part of
         /// this key become a part of its end address for being pointed by peers.</param>
         /// <param name="transport">The <see cref="ITransport"/> to use for
-        /// network communication.</param>
+        /// network communication in block synchronization.</param>
         /// <param name="options">Options for <see cref="Swarm{T}"/>.</param>
+        /// <param name="consensusTransport">The <see cref="ITransport"/> to use for
+        /// network communication in consensus.
+        /// If null is given, the node cannot join block consensus.
+        /// </param>
         /// <param name="consensusOption"><see cref="ConsensusReactorOption"/> for
         /// initialize <see cref="ConsensusReactor{T}"/>.</param>
         public Swarm(
             BlockChain<T> blockChain,
             PrivateKey privateKey,
-<<<<<<< HEAD
-            AppProtocolVersionOptions appProtocolVersionOptions,
-            HostOptions hostOptions,
+            ITransport transport,
             SwarmOptions options = null,
+            ITransport consensusTransport = null,
             ConsensusReactorOption? consensusOption = null)
-=======
-            ITransport transport,
-            SwarmOptions options = null)
->>>>>>> 1ee05f82
         {
             BlockChain = blockChain ?? throw new ArgumentNullException(nameof(blockChain));
             _store = BlockChain.Store;
@@ -93,31 +92,13 @@
             // code, the portion initializing the swarm in Agent.cs in NineChronicles should be
             // fixed. for context, refer to
             // https://github.com/planetarium/libplanet/discussions/2303.
-<<<<<<< HEAD
-            Transport = NetMQTransport.Create(
-                _privateKey,
-                _appProtocolVersionOptions,
-                hostOptions,
-                Options.MessageTimestampBuffer).ConfigureAwait(false).GetAwaiter().GetResult();
+            Transport = transport;
             _processBlockDemandSessions = new ConcurrentDictionary<BoundPeer, int>();
-=======
-            Transport = transport;
->>>>>>> 1ee05f82
             Transport.ProcessMessageHandler.Register(ProcessMessageHandlerAsync);
             PeerDiscovery = new KademliaProtocol(RoutingTable, Transport, Address);
 
-            if (consensusOption is { } consensusReactorOption)
-            {
-                var consensusHostOptions = new HostOptions(
-                    hostOptions.Host,
-                    hostOptions.IceServers,
-                    consensusReactorOption.ConsensusPort);
-                NetMQTransport consensusTransport = NetMQTransport.Create(
-                    privateKey: _privateKey,
-                    appProtocolVersionOptions: _appProtocolVersionOptions,
-                    hostOptions: consensusHostOptions,
-                    messageTimestampBuffer: Options.MessageTimestampBuffer)
-                        .ConfigureAwait(false).GetAwaiter().GetResult();
+            if (consensusTransport is { } && consensusOption is { } consensusReactorOption)
+            {
                 _consensusReactor = new ConsensusReactor<T>(
                     consensusTransport,
                     BlockChain,
