#nullable disable
using System;
using System.Collections.Generic;
using System.Linq;
using System.Threading.Tasks;
using Libplanet.Blocks;
using Libplanet.Net.Messages;
using Libplanet.Tx;

namespace Libplanet.Net
{
    public partial class Swarm<T>
    {
        private Task ProcessMessageHandlerAsync(Message message)
        {
            switch (message)
            {
                case PingMsg _:
                case FindNeighborsMsg _:
                    return Task.CompletedTask;

                case GetChainStatusMsg getChainStatus:
                {
                    _logger.Debug(
                        "Received a {MessageType} message",
                        nameof(GetChainStatusMsg));

                    // This is based on the assumption that genesis block always exists.
                    Block<T> tip = BlockChain.Tip;
                    var chainStatus = new ChainStatusMsg(
                        tip.ProtocolVersion,
                        BlockChain.Genesis.Hash,
                        tip.Index,
                        tip.Hash)
                    {
                        Identity = getChainStatus.Identity,
                    };

                    return Transport.ReplyMessageAsync(chainStatus, default);
                }

                case GetBlockHashesMsg getBlockHashes:
                {
                    _logger.Debug(
                        "Received a {MessageType} message (stop: {Stop})",
                        nameof(GetBlockHashesMsg),
                        getBlockHashes.Stop);
                    BlockChain.FindNextHashes(
                        getBlockHashes.Locator,
                        getBlockHashes.Stop,
                        FindNextHashesChunkSize
                    ).Deconstruct(
                        out long? offset,
                        out IReadOnlyList<BlockHash> hashes
                    );
                    _logger.Debug(
                        "Found {HashCount} hashes after the branchpoint (offset: {Offset}) " +
                        "with locator [{LocatorHead}, ...] (stop: {Stop})",
                        hashes.Count,
                        offset,
                        getBlockHashes.Locator.FirstOrDefault(),
                        getBlockHashes.Stop);
                    var reply = new BlockHashesMsg(offset, hashes)
                    {
                        Identity = getBlockHashes.Identity,
                    };

                    return Transport.ReplyMessageAsync(reply, default);
                }

                case GetBlocksMsg getBlocks:
                    return TransferBlocksAsync(getBlocks);

                case GetTxsMsg getTxs:
                    return TransferTxsAsync(getTxs);

                case TxIdsMsg txIds:
                    ProcessTxIds(txIds);
                    return Transport.ReplyMessageAsync(
                        new PongMsg { Identity = txIds.Identity },
                        default
                    );

                case BlockHashesMsg _:
                    _logger.Error(
                        "{MessageType} messages are only for IBD",
                        nameof(BlockHashesMsg));
                    return Task.CompletedTask;

                case BlockHeaderMsg blockHeader:
                    ProcessBlockHeader(blockHeader);
                    return Transport.ReplyMessageAsync(
                        new PongMsg { Identity = blockHeader.Identity },
                        default
                    );

                default:
                    throw new InvalidMessageException(
                        $"Failed to handle message: {message}",
                        message
                    );
            }
        }

        private void ProcessBlockHeader(BlockHeaderMsg message)
        {
            if (!(message.Remote is BoundPeer peer))
            {
                _logger.Debug(
                    "{MessageType} message was sent from an invalid peer {Peer}",
                    nameof(Messages.BlockHeaderMsg),
                    message.Remote
                );
                return;
            }

            if (!message.GenesisHash.Equals(BlockChain.Genesis.Hash))
            {
                _logger.Debug(
                    "{MessageType} message was sent from a peer {Peer} with " +
                    "a different genesis block {Hash}",
                    nameof(Messages.BlockHeaderMsg),
                    message.Remote,
                    message.GenesisHash
                );
                return;
            }

            BlockHeaderReceived.Set();
            BlockHeader header;
            try
            {
                header = message.GetHeader();
            }
            catch (InvalidBlockException ibe)
            {
                _logger.Debug(
                    ibe,
                    "Received header #{BlockIndex} {BlockHash} is invalid",
                    message.HeaderHash,
                    message.HeaderIndex
                );
                return;
            }

            try
            {
                header.ValidateTimestamp();
            }
            catch (InvalidBlockTimestampException e)
            {
                _logger.Debug(
                    e,
                    "Received header #{BlockIndex} {BlockHash} has invalid timestamp: {Timestamp}",
                    header.Index,
                    header.Hash,
                    header.Timestamp
                );
                return;
            }

            bool needed = IsBlockNeeded(header);
            _logger.Information(
                "Received " + nameof(BlockHeader) + " #{ReceivedIndex} {ReceivedHash}",
                header.Index,
                header.Hash);

            if (needed)
            {
                _logger.Information(
                    "Adding received header #{BlockIndex} {BlockHash} from peer {Peer} to " +
                    nameof(BlockDemandTable) + "...",
                    header.Index,
                    header.Hash,
                    peer);
                BlockDemandTable.Add(
                    BlockChain,
                    IsBlockNeeded,
                    new BlockDemand(header, peer, DateTimeOffset.UtcNow));
                return;
            }
            else
            {
                _logger.Information(
                    "Discarding received header #{ReceivedIndex} {ReceivedHash} from peer {Peer} " +
                    "as it is not needed for the current chain with tip #{TipIndex} {TipHash}",
                    header.Index,
                    header.Hash,
                    peer,
                    BlockChain.Tip.Index,
                    BlockChain.Tip.Hash);
                return;
            }
        }

        private async Task TransferTxsAsync(GetTxsMsg getTxs)
        {
            foreach (TxId txid in getTxs.TxIds)
            {
                try
                {
                    Transaction<T> tx = BlockChain.GetTransaction(txid);

                    if (tx is null)
                    {
                        continue;
                    }

                    Message response = new TxMsg(tx.Serialize(true))
                    {
                        Identity = getTxs.Identity,
                    };
                    await Transport.ReplyMessageAsync(response, default);
                }
                catch (KeyNotFoundException)
                {
                    _logger.Warning("Requested TxId {TxId} does not exist", txid);
                }
            }
        }

        private void ProcessTxIds(TxIdsMsg message)
        {
            if (!(message.Remote is BoundPeer peer))
            {
                _logger.Information(
                    "Ignoring a {MessageType} message because it was sent by an invalid peer: " +
                    "{PeerAddress}",
                    nameof(Messages.TxIdsMsg),
                    message.Remote?.Address.ToHex()
                );
                return;
            }

            _logger.Information(
                "Received a {MessageType} message with {TxIdCount} txIds",
                nameof(Messages.TxIdsMsg),
                message.Ids.Count()
            );

            TxCompletion.Demand(peer, message.Ids);
        }

        private async Task TransferBlocksAsync(GetBlocksMsg getData)
        {
            string reqId = !(getData.Identity is null) && getData.Identity.Length == 16 ?
                new Guid(getData.Identity).ToString() : "unknown";
            _logger.Verbose(
                "Preparing a {MessageType} message to reply to {Identity}...",
                nameof(Messages.BlocksMsg),
                reqId);

            var payloads = new List<byte[]>();

            List<BlockHash> hashes = getData.BlockHashes.ToList();
            int count = 0;
            int total = hashes.Count;
            const string logMsg =
                "Fetching block {Index}/{Total} {Hash} to include in " +
                "a reply to {Identity}...";
            foreach (BlockHash hash in hashes)
            {
                _logger.Verbose(logMsg, count, total, hash, reqId);
                if (_store.GetBlock<T>(hash) is { } block)
                {
                    byte[] blockPayload = Codec.Encode(block.MarshalBlock());
                    payloads.Add(blockPayload);
                    byte[] commitPayload = BlockChain.GetBlockCommit(block.Hash) is { } commit
                        ? commit.ToByteArray()
                        : new byte[0];
                    payloads.Add(commitPayload);
                    count++;
                }

                if (payloads.Count / 2 == getData.ChunkSize)
                {
                    var response = new Messages.BlocksMsg(payloads)
                    {
                        Identity = getData.Identity,
                    };
                    _logger.Verbose(
                        "Enqueuing a blocks reply (...{Count}/{Total})...",
                        count,
                        total
                    );
                    await Transport.ReplyMessageAsync(response, default);
                    payloads.Clear();
                }
            }

            if (payloads.Any())
            {
                var response = new Messages.BlocksMsg(payloads)
                {
                    Identity = getData.Identity,
                };
                _logger.Verbose(
                    "Enqueuing a blocks reply (...{Count}/{Total}) to {Identity}...",
                    count,
                    total,
                    reqId);
                await Transport.ReplyMessageAsync(response, default);
            }

<<<<<<< HEAD
=======
            if (count == 0)
            {
                var response = new Messages.BlocksMsg(blocks)
                {
                    Identity = getData.Identity,
                };
                _logger.Verbose(
                    "Enqueuing a blocks reply (...{Index}/{Total}) to {Identity}...",
                    count,
                    total,
                    reqId);
                await Transport.ReplyMessageAsync(response, default);
            }

>>>>>>> 544c03f9
            _logger.Debug("{Count} blocks were transferred to {Identity}", count, reqId);
        }
    }
}<|MERGE_RESOLUTION|>--- conflicted
+++ resolved
@@ -302,23 +302,6 @@
                 await Transport.ReplyMessageAsync(response, default);
             }
 
-<<<<<<< HEAD
-=======
-            if (count == 0)
-            {
-                var response = new Messages.BlocksMsg(blocks)
-                {
-                    Identity = getData.Identity,
-                };
-                _logger.Verbose(
-                    "Enqueuing a blocks reply (...{Index}/{Total}) to {Identity}...",
-                    count,
-                    total,
-                    reqId);
-                await Transport.ReplyMessageAsync(response, default);
-            }
-
->>>>>>> 544c03f9
             _logger.Debug("{Count} blocks were transferred to {Identity}", count, reqId);
         }
     }
