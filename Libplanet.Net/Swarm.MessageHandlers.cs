#nullable disable
using System;
using System.Collections.Generic;
using System.Linq;
using System.Threading.Tasks;
using Libplanet.Blocks;
using Libplanet.Net.Messages;
using Libplanet.Tx;

namespace Libplanet.Net
{
    public partial class Swarm<T>
    {
        private Task ProcessMessageHandlerAsync(Message message)
        {
            switch (message.Content)
            {
                case PingMsg _:
                case FindNeighborsMsg _:
                    return Task.CompletedTask;

                case GetChainStatusMsg getChainStatus:
                {
                    _logger.Debug(
                        "Received a {MessageType} message",
                        nameof(GetChainStatusMsg));

                    // This is based on the assumption that genesis block always exists.
                    Block<T> tip = BlockChain.Tip;
                    var chainStatus = new ChainStatusMsg(
                        tip.ProtocolVersion,
                        BlockChain.Genesis.Hash,
                        tip.Index,
<<<<<<< HEAD
                        tip.Hash)
                    {
                        Identity = getChainStatus.Identity,
                    };
=======
                        tip.Hash,
                        tip.TotalDifficulty
                    );
>>>>>>> 880e0861

                    return Transport.ReplyMessageAsync(
                        chainStatus,
                        message.Identity,
                        default);
                }

                case GetBlockHashesMsg getBlockHashes:
                {
                    _logger.Debug(
                        "Received a {MessageType} message (stop: {Stop})",
                        nameof(GetBlockHashesMsg),
                        getBlockHashes.Stop);
                    BlockChain.FindNextHashes(
                        getBlockHashes.Locator,
                        getBlockHashes.Stop,
                        FindNextHashesChunkSize
                    ).Deconstruct(
                        out long? offset,
                        out IReadOnlyList<BlockHash> hashes
                    );
                    _logger.Debug(
                        "Found {HashCount} hashes after the branchpoint (offset: {Offset}) " +
                        "with locator [{LocatorHead}, ...] (stop: {Stop})",
                        hashes.Count,
                        offset,
                        getBlockHashes.Locator.FirstOrDefault(),
                        getBlockHashes.Stop);
                    var reply = new BlockHashesMsg(offset, hashes);

                    return Transport.ReplyMessageAsync(reply, message.Identity, default);
                }

                case GetBlocksMsg getBlocksMsg:
                    return TransferBlocksAsync(message);

                case GetTxsMsg getTxs:
                    return TransferTxsAsync(message);

                case TxIdsMsg txIds:
                    ProcessTxIds(message);
                    return Transport.ReplyMessageAsync(
                        new PongMsg(),
                        message.Identity,
                        default
                    );

                case BlockHashesMsg _:
                    _logger.Error(
                        "{MessageType} messages are only for IBD",
                        nameof(BlockHashesMsg));
                    return Task.CompletedTask;

                case BlockHeaderMsg blockHeader:
                    ProcessBlockHeader(message);
                    return Transport.ReplyMessageAsync(
                        new PongMsg(),
                        message.Identity,
                        default
                    );

                default:
                    throw new InvalidMessageContentException(
                        $"Failed to handle message: {message.Content}",
                        message.Content
                    );
            }
        }

        private void ProcessBlockHeader(Message message)
        {
            var blockHeaderMsg = (BlockHeaderMsg)message.Content;
            if (!blockHeaderMsg.GenesisHash.Equals(BlockChain.Genesis.Hash))
            {
                _logger.Debug(
                    "{MessageType} message was sent from a peer {Peer} with " +
                    "a different genesis block {Hash}",
                    nameof(BlockHeaderMsg),
                    message.Remote,
                    blockHeaderMsg.GenesisHash
                );
                return;
            }

            BlockHeaderReceived.Set();
            BlockHeader header;
            try
            {
                header = blockHeaderMsg.GetHeader();
            }
            catch (InvalidBlockException ibe)
            {
                _logger.Debug(
                    ibe,
                    "Received header #{BlockIndex} {BlockHash} is invalid",
                    blockHeaderMsg.HeaderHash,
                    blockHeaderMsg.HeaderIndex
                );
                return;
            }

            try
            {
                header.ValidateTimestamp();
            }
            catch (InvalidBlockTimestampException e)
            {
                _logger.Debug(
                    e,
                    "Received header #{BlockIndex} {BlockHash} has invalid timestamp: {Timestamp}",
                    header.Index,
                    header.Hash,
                    header.Timestamp
                );
                return;
            }

            bool needed = IsBlockNeeded(header);
            _logger.Information(
                "Received " + nameof(BlockHeader) + " #{ReceivedIndex} {ReceivedHash}",
                header.Index,
                header.Hash);

            if (needed)
            {
                _logger.Information(
                    "Adding received header #{BlockIndex} {BlockHash} from peer {Peer} to " +
                    nameof(BlockDemandTable) + "...",
                    header.Index,
                    header.Hash,
                    message.Remote);
                BlockDemandTable.Add(
                    BlockChain,
                    IsBlockNeeded,
                    new BlockDemand(header, message.Remote, DateTimeOffset.UtcNow));
                return;
            }
            else
            {
                _logger.Information(
                    "Discarding received header #{ReceivedIndex} {ReceivedHash} from peer {Peer} " +
                    "as it is not needed for the current chain with tip #{TipIndex} {TipHash}",
                    header.Index,
                    header.Hash,
                    message.Remote,
                    BlockChain.Tip.Index,
                    BlockChain.Tip.Hash);
                return;
            }
        }

        private async Task TransferTxsAsync(Message message)
        {
            var getTxsMsg = (GetTxsMsg)message.Content;
            foreach (TxId txid in getTxsMsg.TxIds)
            {
                try
                {
                    Transaction<T> tx = BlockChain.GetTransaction(txid);

                    if (tx is null)
                    {
                        continue;
                    }

                    MessageContent response = new TxMsg(tx.Serialize(true));
                    await Transport.ReplyMessageAsync(response, message.Identity, default);
                }
                catch (KeyNotFoundException)
                {
                    _logger.Warning("Requested TxId {TxId} does not exist", txid);
                }
            }
        }

        private void ProcessTxIds(Message message)
        {
            var txIdsMsg = (TxIdsMsg)message.Content;
            _logger.Information(
                "Received a {MessageType} message with {TxIdCount} txIds",
                nameof(TxIdsMsg),
                txIdsMsg.Ids.Count()
            );

            TxCompletion.Demand(message.Remote, txIdsMsg.Ids);
        }

        private async Task TransferBlocksAsync(Message message)
        {
            var blocksMsg = (GetBlocksMsg)message.Content;
            string reqId = !(message.Identity is null) && message.Identity.Length == 16
                ? new Guid(message.Identity).ToString()
                : "unknown";
            _logger.Verbose(
                "Preparing a {MessageType} message to reply to {Identity}...",
                nameof(Messages.BlocksMsg),
                reqId);

            var payloads = new List<byte[]>();

            List<BlockHash> hashes = blocksMsg.BlockHashes.ToList();
            int count = 0;
            int total = hashes.Count;
            const string logMsg =
                "Fetching block {Index}/{Total} {Hash} to include in " +
                "a reply to {Identity}...";
            foreach (BlockHash hash in hashes)
            {
                _logger.Verbose(logMsg, count, total, hash, reqId);
                if (_store.GetBlock<T>(hash) is { } block)
                {
                    byte[] blockPayload = Codec.Encode(block.MarshalBlock());
                    payloads.Add(blockPayload);
                    byte[] commitPayload = BlockChain.GetBlockCommit(block.Hash) is { } commit
                        ? commit.ToByteArray()
                        : new byte[0];
                    payloads.Add(commitPayload);
                    count++;
                }

<<<<<<< HEAD
                if (payloads.Count / 2 == getData.ChunkSize)
                {
                    var response = new Messages.BlocksMsg(payloads)
                    {
                        Identity = getData.Identity,
                    };
=======
                if (blocks.Count == blocksMsg.ChunkSize)
                {
                    var response = new BlocksMsg(blocks);
>>>>>>> 880e0861
                    _logger.Verbose(
                        "Enqueuing a blocks reply (...{Count}/{Total})...",
                        count,
                        total
                    );
<<<<<<< HEAD
                    await Transport.ReplyMessageAsync(response, default);
                    payloads.Clear();
=======
                    await Transport.ReplyMessageAsync(response, message.Identity, default);
                    blocks.Clear();
>>>>>>> 880e0861
                }
            }

            if (payloads.Any())
            {
<<<<<<< HEAD
                var response = new Messages.BlocksMsg(payloads)
                {
                    Identity = getData.Identity,
                };
=======
                var response = new BlocksMsg(blocks);
>>>>>>> 880e0861
                _logger.Verbose(
                    "Enqueuing a blocks reply (...{Count}/{Total}) to {Identity}...",
                    count,
                    total,
                    reqId);
                await Transport.ReplyMessageAsync(response, message.Identity, default);
            }

<<<<<<< HEAD
=======
            if (count == 0)
            {
                var response = new BlocksMsg(blocks);
                _logger.Verbose(
                    "Enqueuing a blocks reply (...{Index}/{Total}) to {Identity}...",
                    count,
                    total,
                    reqId);
                await Transport.ReplyMessageAsync(response, message.Identity, default);
            }

>>>>>>> 880e0861
            _logger.Debug("{Count} blocks were transferred to {Identity}", count, reqId);
        }
    }
}<|MERGE_RESOLUTION|>--- conflicted
+++ resolved
@@ -31,16 +31,8 @@
                         tip.ProtocolVersion,
                         BlockChain.Genesis.Hash,
                         tip.Index,
-<<<<<<< HEAD
-                        tip.Hash)
-                    {
-                        Identity = getChainStatus.Identity,
-                    };
-=======
-                        tip.Hash,
-                        tip.TotalDifficulty
-                    );
->>>>>>> 880e0861
+                        tip.Hash
+                    );
 
                     return Transport.ReplyMessageAsync(
                         chainStatus,
@@ -261,43 +253,22 @@
                     count++;
                 }
 
-<<<<<<< HEAD
-                if (payloads.Count / 2 == getData.ChunkSize)
-                {
-                    var response = new Messages.BlocksMsg(payloads)
-                    {
-                        Identity = getData.Identity,
-                    };
-=======
-                if (blocks.Count == blocksMsg.ChunkSize)
-                {
-                    var response = new BlocksMsg(blocks);
->>>>>>> 880e0861
+                if (payloads.Count / 2 == blocksMsg.ChunkSize)
+                {
+                    var response = new BlocksMsg(payloads);
                     _logger.Verbose(
                         "Enqueuing a blocks reply (...{Count}/{Total})...",
                         count,
                         total
                     );
-<<<<<<< HEAD
-                    await Transport.ReplyMessageAsync(response, default);
+                    await Transport.ReplyMessageAsync(response, message.Identity, default);
                     payloads.Clear();
-=======
-                    await Transport.ReplyMessageAsync(response, message.Identity, default);
-                    blocks.Clear();
->>>>>>> 880e0861
                 }
             }
 
             if (payloads.Any())
             {
-<<<<<<< HEAD
-                var response = new Messages.BlocksMsg(payloads)
-                {
-                    Identity = getData.Identity,
-                };
-=======
-                var response = new BlocksMsg(blocks);
->>>>>>> 880e0861
+                var response = new BlocksMsg(payloads);
                 _logger.Verbose(
                     "Enqueuing a blocks reply (...{Count}/{Total}) to {Identity}...",
                     count,
@@ -306,11 +277,9 @@
                 await Transport.ReplyMessageAsync(response, message.Identity, default);
             }
 
-<<<<<<< HEAD
-=======
             if (count == 0)
             {
-                var response = new BlocksMsg(blocks);
+                var response = new BlocksMsg(payloads);
                 _logger.Verbose(
                     "Enqueuing a blocks reply (...{Index}/{Total}) to {Identity}...",
                     count,
@@ -319,7 +288,6 @@
                 await Transport.ReplyMessageAsync(response, message.Identity, default);
             }
 
->>>>>>> 880e0861
             _logger.Debug("{Count} blocks were transferred to {Identity}", count, reqId);
         }
     }
