using System;
using System.Collections.Generic;
using Libplanet.Blockchain;
using Libplanet.Blocks;
using Libplanet.Tests.Common.Action;
using Libplanet.Tests.Store;
using Xunit;

namespace Libplanet.Net.Tests
{
    public class BlockCandidateTableTest
    {
        private StoreFixture _fx;

        public BlockCandidateTableTest()
        {
            _fx = new MemoryStoreFixture();
        }

        [Fact]
        public void Add()
        {
            var table = new BlockCandidateTable<DumbAction>();
            var header = _fx.GenesisBlock.Header;

<<<<<<< HEAD
            // Ignore empty
            table.Add(header, new List<(Block<DumbAction>, BlockCommit)>());
            Assert.Equal(0, table.Count);

            // Ignore duplicate
            var duplicateSet = new List<(Block<DumbAction>, BlockCommit)>
            {
                (_fx.Block1, TestUtils.CreateBlockCommit(_fx.Block1)),
                (_fx.Block1, TestUtils.CreateBlockCommit(_fx.Block1)),
                (_fx.Block2, TestUtils.CreateBlockCommit(_fx.Block2)),
            };
            table.Add(header, duplicateSet);
            Assert.Equal(0, table.Count);

            // Ignore non-consecutive indices
            var nonConsecutiveIndexSet = new List<(Block<DumbAction>, BlockCommit)>
            {
                (_fx.Block1, TestUtils.CreateBlockCommit(_fx.Block1)),
                (_fx.Block2, TestUtils.CreateBlockCommit(_fx.Block2)),
                (_fx.Block4, TestUtils.CreateBlockCommit(_fx.Block4)),
            };
            table.Add(header, nonConsecutiveIndexSet);
            Assert.Equal(0, table.Count);

            // Ignore non-consecutive blocks
            var nonConsecutiveHashSet = new List<(Block<DumbAction>, BlockCommit)>
            {
                (_fx.Block2, TestUtils.CreateBlockCommit(_fx.Block2)),
                (_fx.Block3Alt, TestUtils.CreateBlockCommit(_fx.Block3Alt)),
                (_fx.Block4, TestUtils.CreateBlockCommit(_fx.Block4)),
            };
            table.Add(header, nonConsecutiveHashSet);
            Assert.Equal(0, table.Count);

            // Ignore existing key
            var firstSet = new List<(Block<DumbAction>, BlockCommit)>
            {
                (_fx.Block2, TestUtils.CreateBlockCommit(_fx.Block2)),
                (_fx.Block3, TestUtils.CreateBlockCommit(_fx.Block3)),
                (_fx.Block4, TestUtils.CreateBlockCommit(_fx.Block4)),
            };
            var secondSet = new List<(Block<DumbAction>, BlockCommit)>
            {
                (_fx.Block3, TestUtils.CreateBlockCommit(_fx.Block3)),
                (_fx.Block4, TestUtils.CreateBlockCommit(_fx.Block4)),
            };
            table.Add(header, firstSet);
=======
            // Ignore existing key
            var firstBranch = new Branch<DumbAction>(
                new List<Block<DumbAction>>() { _fx.Block2, _fx.Block3, _fx.Block4 });
            var secondBranch = new Branch<DumbAction>(
                new List<Block<DumbAction>>() { _fx.Block3, _fx.Block4 });
            table.Add(header, firstBranch);
>>>>>>> 544c03f9
            Assert.Equal(1, table.Count);
            table.Add(header, secondBranch);
            Assert.Equal(1, table.Count);
            var branch = table.GetCurrentRoundCandidate(header)
                ?? throw new NullReferenceException();
            Assert.Equal(branch.Blocks, firstBranch.Blocks);
        }
    }
}<|MERGE_RESOLUTION|>--- conflicted
+++ resolved
@@ -23,62 +23,21 @@
             var table = new BlockCandidateTable<DumbAction>();
             var header = _fx.GenesisBlock.Header;
 
-<<<<<<< HEAD
-            // Ignore empty
-            table.Add(header, new List<(Block<DumbAction>, BlockCommit)>());
-            Assert.Equal(0, table.Count);
-
-            // Ignore duplicate
-            var duplicateSet = new List<(Block<DumbAction>, BlockCommit)>
-            {
-                (_fx.Block1, TestUtils.CreateBlockCommit(_fx.Block1)),
-                (_fx.Block1, TestUtils.CreateBlockCommit(_fx.Block1)),
-                (_fx.Block2, TestUtils.CreateBlockCommit(_fx.Block2)),
-            };
-            table.Add(header, duplicateSet);
-            Assert.Equal(0, table.Count);
-
-            // Ignore non-consecutive indices
-            var nonConsecutiveIndexSet = new List<(Block<DumbAction>, BlockCommit)>
-            {
-                (_fx.Block1, TestUtils.CreateBlockCommit(_fx.Block1)),
-                (_fx.Block2, TestUtils.CreateBlockCommit(_fx.Block2)),
-                (_fx.Block4, TestUtils.CreateBlockCommit(_fx.Block4)),
-            };
-            table.Add(header, nonConsecutiveIndexSet);
-            Assert.Equal(0, table.Count);
-
-            // Ignore non-consecutive blocks
-            var nonConsecutiveHashSet = new List<(Block<DumbAction>, BlockCommit)>
-            {
-                (_fx.Block2, TestUtils.CreateBlockCommit(_fx.Block2)),
-                (_fx.Block3Alt, TestUtils.CreateBlockCommit(_fx.Block3Alt)),
-                (_fx.Block4, TestUtils.CreateBlockCommit(_fx.Block4)),
-            };
-            table.Add(header, nonConsecutiveHashSet);
-            Assert.Equal(0, table.Count);
-
-            // Ignore existing key
-            var firstSet = new List<(Block<DumbAction>, BlockCommit)>
-            {
-                (_fx.Block2, TestUtils.CreateBlockCommit(_fx.Block2)),
-                (_fx.Block3, TestUtils.CreateBlockCommit(_fx.Block3)),
-                (_fx.Block4, TestUtils.CreateBlockCommit(_fx.Block4)),
-            };
-            var secondSet = new List<(Block<DumbAction>, BlockCommit)>
-            {
-                (_fx.Block3, TestUtils.CreateBlockCommit(_fx.Block3)),
-                (_fx.Block4, TestUtils.CreateBlockCommit(_fx.Block4)),
-            };
-            table.Add(header, firstSet);
-=======
             // Ignore existing key
             var firstBranch = new Branch<DumbAction>(
-                new List<Block<DumbAction>>() { _fx.Block2, _fx.Block3, _fx.Block4 });
+                new List<(Block<DumbAction>, BlockCommit)>
+                {
+                    (_fx.Block2, TestUtils.CreateBlockCommit(_fx.Block2)),
+                    (_fx.Block3, TestUtils.CreateBlockCommit(_fx.Block3)),
+                    (_fx.Block4, TestUtils.CreateBlockCommit(_fx.Block4)),
+                });
             var secondBranch = new Branch<DumbAction>(
-                new List<Block<DumbAction>>() { _fx.Block3, _fx.Block4 });
+                new List<(Block<DumbAction>, BlockCommit)>
+                {
+                    (_fx.Block3, TestUtils.CreateBlockCommit(_fx.Block3)),
+                    (_fx.Block4, TestUtils.CreateBlockCommit(_fx.Block4)),
+                });
             table.Add(header, firstBranch);
->>>>>>> 544c03f9
             Assert.Equal(1, table.Count);
             table.Add(header, secondBranch);
             Assert.Equal(1, table.Count);
