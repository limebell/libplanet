--- conflicted
+++ resolved
@@ -10,11 +10,8 @@
 using Libplanet.Blockchain.Policies;
 using Libplanet.Blocks;
 using Libplanet.Crypto;
-<<<<<<< HEAD
 using Libplanet.Net.Consensus;
-=======
 using Libplanet.Net.Transports;
->>>>>>> 1ee05f82
 using Libplanet.Tests.Common.Action;
 using Libplanet.Tests.Store;
 using Serilog;
@@ -75,8 +72,7 @@
             return (blocks[1].Transactions.First().CustomActions.First().TargetAddress, blocks);
         }
 
-<<<<<<< HEAD
-        private Swarm<DumbAction> CreateConsensusSwarm(
+        private Task<Swarm<DumbAction>> CreateConsensusSwarm(
             PrivateKey privateKey = null,
             AppProtocolVersionOptions appProtocolVersionOptions = null,
             HostOptions hostOptions = null,
@@ -103,10 +99,7 @@
             });
         }
 
-        private Swarm<DumbAction> CreateSwarm(
-=======
         private async Task<Swarm<DumbAction>> CreateSwarm(
->>>>>>> 1ee05f82
             PrivateKey privateKey = null,
             AppProtocolVersionOptions appProtocolVersionOptions = null,
             HostOptions hostOptions = null,
@@ -153,17 +146,13 @@
                 privateKey,
                 appProtocolVersionOptions,
                 hostOptions,
-<<<<<<< HEAD
-                options,
-                consensusOption: consensusReactorOption);
-=======
                 options.MessageTimestampBuffer);
             var swarm = new Swarm<T>(
                 blockChain,
                 privateKey,
                 transport,
-                options);
->>>>>>> 1ee05f82
+                options,
+                consensusOption: consensusReactorOption);
             _finalizers.Add(async () =>
             {
                 try
