--- conflicted
+++ resolved
@@ -15,7 +15,6 @@
 using Libplanet.Tests.Store;
 using Serilog;
 using static Libplanet.Tests.TestUtils;
-using TransportType = Libplanet.Net.Transports.TransportType;
 
 namespace Libplanet.Net.Tests
 {
@@ -125,21 +124,6 @@
             }
 
             options ??= new SwarmOptions();
-<<<<<<< HEAD
-            string type = Environment.GetEnvironmentVariable("TRANSPORT_TYPE");
-            _logger.Debug("Transport type: {Type}", type);
-            switch (type)
-            {
-                case "tcp":
-                    options.Type = TransportType.TcpTransport;
-                    break;
-                case "netmq":
-                    options.Type = TransportType.NetMQTransport;
-                    break;
-            }
-=======
->>>>>>> 61e1a22e
-
             privateKey ??= new PrivateKey();
 
             var swarm = new Swarm<T>(
