--- conflicted
+++ resolved
@@ -278,13 +278,8 @@
                             }
                         }
 
-<<<<<<< HEAD
-                        _logger.Verbose("Peer {Peer} sent blocks: {SentBlockHashes}.", peer, sent);
+                        _logger.Verbose("Peer {Peer} sent blocks: {SentBlockHashes}", peer, sent);
                     })
-=======
-                    _logger.Verbose("Peer {Peer} sent blocks: {SentBlockHashes}", peer, sent);
-                })
->>>>>>> 544c03f9
             );
 
             var downloadedBlocks = new HashSet<Tuple<Block<DumbAction>, BlockCommit>>();
