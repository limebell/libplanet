#nullable disable
using System;
using System.Collections.Generic;
using System.Collections.Immutable;
using System.Linq;
using System.Numerics;
using System.Threading;
using System.Threading.Tasks;
using Bencodex.Types;
using Libplanet.Blockchain;
using Libplanet.Blockchain.Policies;
using Libplanet.Blockchain.Renderers.Debug;
using Libplanet.Blocks;
using Libplanet.Crypto;
using Libplanet.Store;
using Libplanet.Store.Trie;
using Libplanet.Tests;
using Libplanet.Tests.Common.Action;
using Libplanet.Tests.Store;
using Libplanet.Tx;
using Serilog;
using Serilog.Events;
using xRetry;
using Xunit;
using static Libplanet.Tests.TestUtils;

namespace Libplanet.Net.Tests
{
    public partial class SwarmTest
    {
        [Fact(Timeout = Timeout)]
        public async Task InitialBlockDownload()
        {
            var minerKey = new PrivateKey();

            Swarm<DumbAction> minerSwarm = CreateSwarm(minerKey);
            Swarm<DumbAction> receiverSwarm = CreateSwarm();

            BlockChain<DumbAction> minerChain = minerSwarm.BlockChain;
            BlockChain<DumbAction> receiverChain = receiverSwarm.BlockChain;

            foreach (int i in Enumerable.Range(0, 10))
            {
                minerChain.Append(minerChain.ProposeBlock(
                    minerKey,
                    lastCommit: CreateLastCommit(minerChain.Tip.Hash, minerChain.Tip.Index, 0)));
            }

            try
            {
                await StartAsync(minerSwarm);
                await receiverSwarm.AddPeersAsync(new[] { minerSwarm.AsPeer }, null);

                await receiverSwarm.PreloadAsync();

                Assert.Equal(minerChain.BlockHashes, receiverChain.BlockHashes);
            }
            finally
            {
                await StopAsync(minerSwarm);
                await StopAsync(receiverSwarm);
            }
        }

        [Fact(Timeout = Timeout)]
        public async Task InitialBlockDownloadStates()
        {
            var minerKey = new PrivateKey();

            Swarm<DumbAction> minerSwarm = CreateSwarm(minerKey);
            Swarm<DumbAction> receiverSwarm = CreateSwarm();

            BlockChain<DumbAction> minerChain = minerSwarm.BlockChain;
            BlockChain<DumbAction> receiverChain = receiverSwarm.BlockChain;

            var key = new PrivateKey();
            var address1 = key.ToAddress();
            var address2 = new PrivateKey().ToAddress();

            var action = new DumbAction(
                address1,
                "foo",
                transfer: Tuple.Create<Address, Address, BigInteger>(address1, address2, 10));

            minerChain.MakeTransaction(key, new[] { action });
            minerChain.Append(minerChain.ProposeBlock(
                minerKey,
                lastCommit: CreateLastCommit(minerChain.Tip.Hash, minerChain.Tip.Index, 0)));

            minerChain.MakeTransaction(key, new[] { new DumbAction(address1, "bar") });
            minerChain.Append(minerChain.ProposeBlock(
                minerKey,
                lastCommit: CreateLastCommit(minerChain.Tip.Hash, minerChain.Tip.Index, 0)));

            minerChain.MakeTransaction(key, new[] { new DumbAction(address1, "baz") });
            minerChain.Append(minerChain.ProposeBlock(
                minerKey,
                lastCommit: CreateLastCommit(minerChain.Tip.Hash, minerChain.Tip.Index, 0)));

            try
            {
                await StartAsync(minerSwarm);
                await receiverSwarm.AddPeersAsync(new[] { minerSwarm.AsPeer }, null);

                await receiverSwarm.PreloadAsync();
                var state = receiverChain.GetState(address1);

                Assert.Equal((Text)"foo,bar,baz", state);
                Assert.Equal(minerChain.BlockHashes, receiverChain.BlockHashes);
            }
            finally
            {
                await StopAsync(minerSwarm);
            }
        }

        [Fact(Timeout = Timeout)]
        public async Task Preload()
        {
            Swarm<DumbAction> minerSwarm = CreateSwarm();
            Swarm<DumbAction> receiverSwarm = CreateSwarm();

            BlockChain<DumbAction> minerChain = minerSwarm.BlockChain;
            BlockChain<DumbAction> receiverChain = receiverSwarm.BlockChain;

            var blocks = new List<Block<DumbAction>>();
            foreach (int i in Enumerable.Range(0, 11))
            {
                Block<DumbAction> block = ProposeNext(
                    previousBlock: i == 0 ? minerChain.Genesis : blocks[i - 1],
                    miner: ChainPrivateKey.PublicKey,
                    lastCommit: CreateLastCommit(minerChain.Tip.Hash, minerChain.Tip.Index, 0)
                ).Evaluate(ChainPrivateKey, minerChain);
                blocks.Add(block);
                if (i != 10)
                {
                    minerChain.Append(blocks[i]);
                }
            }

            var actualStates = new List<PreloadState>();
            var progress = new ActionProgress<PreloadState>(state =>
            {
                _logger.Information("Received a progress event: {@State}", state);
                lock (actualStates)
                {
                    actualStates.Add(state);

                    if (actualStates.Count == 9)
                    {
                        minerChain.Append(blocks[10]);
                    }
                }
            });

            try
            {
                await StartAsync(minerSwarm);

                await receiverSwarm.AddPeersAsync(new[] { minerSwarm.AsPeer }, null);

                _logger.Verbose("Both chains before synchronization:");
                _logger.CompareBothChains(
                    LogEventLevel.Verbose,
                    "Miner chain",
                    minerChain,
                    "Receiver chain",
                    receiverChain
                );

                minerSwarm.FindNextHashesChunkSize = 2;
                await receiverSwarm.PreloadAsync(progress);

                // Await 1 second to make sure all progresses is reported.
                await Task.Delay(1000);

                _logger.Verbose(
                    $"Both chains after synchronization ({nameof(receiverSwarm.PreloadAsync)}):"
                );
                _logger.CompareBothChains(
                    LogEventLevel.Verbose,
                    "Miner chain",
                    minerChain,
                    "Receiver chain",
                    receiverChain
                );
                Assert.Equal(minerChain.BlockHashes, receiverChain.BlockHashes);

                var expectedStates = new List<PreloadState>();

                for (var i = 1; i < minerChain.Count; i++)
                {
                    var b = minerChain[i];
                    var state = new BlockHashDownloadState
                    {
                        EstimatedTotalBlockHashCount = 10,
                        ReceivedBlockHashCount = 1,
                        SourcePeer = minerSwarm.AsPeer,
                    };
                    expectedStates.Add(state);
                }

                for (var i = 1; i < minerChain.Count; i++)
                {
                    var b = minerChain[i];
                    var state = new BlockDownloadState
                    {
                        ReceivedBlockHash = b.Hash,
                        TotalBlockCount = i == 9 || i == 10 ? 11 : 10,
                        ReceivedBlockCount = i,
                        SourcePeer = minerSwarm.AsPeer,
                    };
                    expectedStates.Add(state);
                }

                for (var i = 1; i < minerChain.Count; i++)
                {
                    var b = minerChain[i];
                    var state = new BlockVerificationState
                    {
                        VerifiedBlockHash = b.Hash,
                        TotalBlockCount = i == 9 || i == 10 ? 11 : 10,
                        VerifiedBlockCount = i,
                    };
                    expectedStates.Add(state);
                }

                for (var i = 1; i < minerChain.Count; i++)
                {
                    var b = minerChain[i];
                    var state = new ActionExecutionState
                    {
                        ExecutedBlockHash = b.Hash,
                        TotalBlockCount = 11,
                        ExecutedBlockCount = i,
                    };
                    expectedStates.Add(state);
                }

                _logger.Debug("Expected preload states: {@expectedStates}", expectedStates);
                _logger.Debug("Actual preload states: {@actualStates}", actualStates);

                Assert.Equal(expectedStates.Count, actualStates.Count);
                foreach (var states in expectedStates.Zip(actualStates, ValueTuple.Create))
                {
                    Assert.Equal(states.Item1, states.Item2);
                }
            }
            finally
            {
                await StopAsync(minerSwarm);
                await StopAsync(receiverSwarm);
            }
        }

        [RetryFact(Timeout = Timeout)]
        public async Task RenderInPreload()
        {
            var policy = new BlockPolicy<DumbAction>(
                new MinerReward(1),
                getValidators: _ => ConsensusValidators);
            var renderer1 = new RecordingActionRenderer<DumbAction>();
            var renderer2 = new RecordingActionRenderer<DumbAction>();
            var chain1 = MakeBlockChain(
                policy,
                new MemoryStore(),
                new TrieStateStore(new MemoryKeyValueStore()),
                renderers: new[] { renderer1 }
            );
            var chain2 = MakeBlockChain(
                policy,
                new MemoryStore(),
                new TrieStateStore(new MemoryKeyValueStore()),
                renderers: new[] { renderer2 }
            );

            var senderKey = new PrivateKey();

            var receiver1 = CreateSwarm(chain1);
            var receiver2 = CreateSwarm(chain2);
            var sender = CreateSwarm(
                MakeBlockChain(
                    policy,
                    new MemoryStore(),
                    new TrieStateStore(new MemoryKeyValueStore())
                ),
                senderKey
            );

            int renderCount1 = 0, renderCount2 = 0;

            var privKey = new PrivateKey();
            var addr = sender.Address;
            var item = "foo";

            const int iteration = 3;
            for (var i = 0; i < iteration; i++)
            {
                sender.BlockChain.MakeTransaction(privKey, new[] { new DumbAction(addr, item) });
                sender.BlockChain.Append(sender.BlockChain.ProposeBlock(
                    senderKey,
                    lastCommit: CreateLastCommit(
                        sender.BlockChain.Tip.Hash,
                        sender.BlockChain.Tip.Index,
                        0)));
            }

            renderer1.RenderEventHandler += (_, a) =>
                renderCount1 += a is DumbAction ? 1 : 0;
            renderer2.RenderEventHandler += (_, a) =>
                renderCount2 += a is DumbAction ? 1 : 0;

            await StartAsync(receiver1);
            await StartAsync(sender);

            await BootstrapAsync(receiver1, sender.AsPeer);
            await BootstrapAsync(receiver2, sender.AsPeer);
            await receiver1.PreloadAsync(render: false);
            await receiver2.PreloadAsync(render: true);

            Assert.Equal(sender.BlockChain.Tip, receiver1.BlockChain.Tip);
            Assert.Equal(sender.BlockChain.Count, receiver1.BlockChain.Count);
            Assert.Equal(sender.BlockChain.Count, receiver2.BlockChain.Count);
            Assert.Equal(sender.BlockChain.Count, receiver2.BlockChain.Count);
            Assert.Equal(0, renderCount1);
            Assert.Equal(1, renderCount2);
        }

        [Fact(Timeout = Timeout)]
        public async Task PreloadWithFailedActions()
        {
            var policy = new BlockPolicy<ThrowException>(getValidators: _ => ConsensusValidators);
            var fx1 = new MemoryStoreFixture();
            var fx2 = new MemoryStoreFixture();
            var minerChain = MakeBlockChain(policy, fx1.Store, fx1.StateStore);
            var receiverChain = MakeBlockChain(policy, fx2.Store, fx2.StateStore);

            var minerKey = new PrivateKey();

            Swarm<ThrowException> minerSwarm = CreateSwarm(minerChain, minerKey);
            Swarm<ThrowException> receiverSwarm = CreateSwarm(receiverChain);

            foreach (var unused in Enumerable.Range(0, 10))
            {
                minerSwarm.BlockChain.Append(minerSwarm.BlockChain.ProposeBlock(
                    minerKey,
                    lastCommit: CreateLastCommit(
                        minerSwarm.BlockChain.Tip.Hash,
                        minerSwarm.BlockChain.Tip.Index,
                        0)));
            }

            try
            {
                await StartAsync(minerSwarm);

                await receiverSwarm.AddPeersAsync(new[] { minerSwarm.AsPeer }, null);
                await receiverSwarm.PreloadAsync();

                var action = new ThrowException { ThrowOnExecution = true };

                var chainId = receiverChain.Id;
                Transaction<ThrowException> tx = Transaction<ThrowException>.Create(
                    0,
                    new PrivateKey(),
                    minerSwarm.BlockChain.Genesis.Hash,
                    new[] { action },
                    ImmutableHashSet<Address>.Empty,
                    DateTimeOffset.UtcNow
                );

                Block<ThrowException> block = ProposeNext(
                    minerChain.Tip,
                    new[] { tx },
                    miner: ChainPrivateKey.PublicKey,
                    blockInterval: TimeSpan.FromSeconds(1),
                    lastCommit: CreateLastCommit(minerChain.Tip.Hash, minerChain.Tip.Index, 0)
                ).Evaluate(ChainPrivateKey, minerChain);
                minerSwarm.BlockChain.Append(block, false, true, false);

                await receiverSwarm.PreloadAsync();

                // Preloading should succeed even if action throws exception.
                Assert.Equal(minerChain.Tip, receiverChain.Tip);
            }
            finally
            {
                await StopAsync(minerSwarm);
            }
        }

        [Fact(Timeout = Timeout)]
        public async Task PreloadFromNominer()
        {
            var minerKey = new PrivateKey();
            Swarm<DumbAction> minerSwarm = CreateSwarm(minerKey);
            Swarm<DumbAction> receiverSwarm = CreateSwarm();
            var fxForNominers = new StoreFixture[2];
            var policy = new BlockPolicy<DumbAction>(
                new MinerReward(1),
                getValidators: _ => ConsensusValidators);
            fxForNominers[0] = new MemoryStoreFixture(policy.BlockAction);
            fxForNominers[1] = new MemoryStoreFixture(policy.BlockAction);
            var blockChainsForNominers = new[]
            {
                MakeBlockChain(
                    policy,
                    fxForNominers[0].Store,
                    fxForNominers[0].StateStore),
                MakeBlockChain(
                    policy,
                    fxForNominers[1].Store,
                    fxForNominers[1].StateStore),
            };
            var nominerSwarm0 = CreateSwarm(blockChainsForNominers[0]);
            var nominerSwarm1 = CreateSwarm(blockChainsForNominers[1]);

            BlockChain<DumbAction> minerChain = minerSwarm.BlockChain;
            BlockChain<DumbAction> receiverChain = receiverSwarm.BlockChain;

            foreach (int i in Enumerable.Range(0, 10))
            {
                minerChain.Append(minerChain.ProposeBlock(
                    minerKey,
                    lastCommit: CreateLastCommit(minerChain.Tip.Hash, minerChain.Tip.Index, 0)));
            }

            var actualStates = new List<PreloadState>();
            var progress = new ActionProgress<PreloadState>(state =>
            {
                lock (actualStates)
                {
                    actualStates.Add(state);
                }
            });

            try
            {
                await StartAsync(minerSwarm);
                await StartAsync(nominerSwarm0);
                await StartAsync(nominerSwarm1);
                minerSwarm.FindNextHashesChunkSize = 2;
                nominerSwarm0.FindNextHashesChunkSize = 2;
                nominerSwarm1.FindNextHashesChunkSize = 2;

                await nominerSwarm0.AddPeersAsync(new[] { minerSwarm.AsPeer }, null);
                await nominerSwarm0.PreloadAsync();
                await nominerSwarm1.AddPeersAsync(new[] { nominerSwarm0.AsPeer }, null);
                await nominerSwarm1.PreloadAsync();
                await receiverSwarm.AddPeersAsync(new[] { nominerSwarm1.AsPeer }, null);
                await receiverSwarm.PreloadAsync(progress);

                // Await 1 second to make sure all progresses is reported.
                await Task.Delay(1000);

                Assert.Equal(minerChain.BlockHashes, receiverChain.BlockHashes);

                var expectedStates = new List<PreloadState>();

                for (var i = 1; i < minerChain.Count; i++)
                {
                    var state = new BlockHashDownloadState
                    {
                        EstimatedTotalBlockHashCount = 10,
                        ReceivedBlockHashCount = i,
                        SourcePeer = nominerSwarm1.AsPeer,
                    };
                    expectedStates.Add(state);
                }

                for (var i = 1; i < minerChain.Count; i++)
                {
                    var state = new BlockDownloadState
                    {
                        ReceivedBlockHash = minerChain[i].Hash,
                        TotalBlockCount = 10,
                        ReceivedBlockCount = i,
                        SourcePeer = nominerSwarm1.AsPeer,
                    };
                    expectedStates.Add(state);
                }

                for (var i = 1; i < minerChain.Count; i++)
                {
                    var state = new BlockVerificationState
                    {
                        VerifiedBlockHash = minerChain[i].Hash,
                        TotalBlockCount = 10,
                        VerifiedBlockCount = i,
                    };
                    expectedStates.Add(state);
                }

                for (var i = 1; i < minerChain.Count; i++)
                {
                    var state = new ActionExecutionState
                    {
                        ExecutedBlockHash = minerChain[i].Hash,
                        TotalBlockCount = 10,
                        ExecutedBlockCount = i,
                    };
                    expectedStates.Add(state);
                }

                // FIXME: this test does not ensures block download in order
                Assert.Equal(
                    new HashSet<PreloadState>(expectedStates),
                    new HashSet<PreloadState>(actualStates)
                );
            }
            finally
            {
                await StopAsync(minerSwarm);
                await StopAsync(nominerSwarm0);
                await StopAsync(nominerSwarm1);
                await StopAsync(receiverSwarm);

                nominerSwarm0.Dispose();
                nominerSwarm1.Dispose();

                fxForNominers[0].Dispose();
                fxForNominers[1].Dispose();
            }
        }

        [Theory(Timeout = Timeout)]
        [InlineData(4)]
        [InlineData(8)]
        [InlineData(16)]
        [InlineData(32)]
        public async Task PreloadRetryWithNextPeers(int blockCount)
        {
            var key0 = new PrivateKey();

            Swarm<DumbAction> swarm0 = CreateSwarm(key0);
            Swarm<DumbAction> swarm1 = CreateSwarm();
            Swarm<DumbAction> receiverSwarm = CreateSwarm();

            receiverSwarm.Options.TimeoutOptions.GetBlockHashesTimeout
                = TimeSpan.FromMilliseconds(1000);

            swarm0.FindNextHashesChunkSize = blockCount / 2;
            swarm1.FindNextHashesChunkSize = blockCount / 2;

            for (int i = 0; i < blockCount; ++i)
            {
                var block = swarm0.BlockChain.ProposeBlock(
                    key0,
                    lastCommit: CreateLastCommit(
                        swarm0.BlockChain.Tip.Hash,
                        swarm0.BlockChain.Tip.Index,
                        0));
                swarm0.BlockChain.Append(block);
                swarm1.BlockChain.Append(block);
            }

            await StartAsync(swarm0);
            await StartAsync(swarm1);

            Assert.Equal(swarm0.BlockChain.BlockHashes, swarm1.BlockChain.BlockHashes);

            await receiverSwarm.AddPeersAsync(new[] { swarm0.AsPeer, swarm1.AsPeer }, null);
            Assert.Equal(
                new[] { swarm0.AsPeer, swarm1.AsPeer }.ToImmutableHashSet(),
                receiverSwarm.Peers.ToImmutableHashSet());

            var startedStop = false;
            var shouldStopSwarm =
                swarm0.AsPeer.Equals(receiverSwarm.Peers.First()) ? swarm0 : swarm1;

            async void Action(PreloadState state)
            {
                if (!startedStop && state is BlockDownloadState)
                {
                    startedStop = true;
                    await shouldStopSwarm.StopAsync(TimeSpan.Zero);
                }
            }

            await receiverSwarm.PreloadAsync(progress: new ActionProgress<PreloadState>(Action));

            Assert.Equal(swarm1.BlockChain.BlockHashes, receiverSwarm.BlockChain.BlockHashes);
            Assert.Equal(swarm0.BlockChain.BlockHashes, receiverSwarm.BlockChain.BlockHashes);
        }

        [RetryTheory(10, Timeout = Timeout)]
        [InlineData(0)]
        [InlineData(50)]
        [InlineData(100)]
        [InlineData(500)]
        [InlineData(1000)]
        [InlineData(2500)]
        [InlineData(5000)]
        public async Task PreloadAsyncCancellation(int cancelAfter)
        {
            Swarm<DumbAction> minerSwarm = CreateSwarm();
            Swarm<DumbAction> receiverSwarm = CreateSwarm();
            Log.Logger.Information("Miner:    {0}", minerSwarm.Address);
            Log.Logger.Information("Receiver: {0}", receiverSwarm.Address);

            BlockChain<DumbAction> minerChain = minerSwarm.BlockChain;
            BlockChain<DumbAction> receiverChain = receiverSwarm.BlockChain;

            Guid receiverChainId = receiverChain.Id;

            (Address address, IEnumerable<Block<DumbAction>> blocks) =
                MakeFixtureBlocksForPreloadAsyncCancellationTest();

            var blockArray = blocks.ToArray();
            foreach (Block<DumbAction> block in blockArray)
            {
                minerChain.Append(block);
            }

            receiverChain.Append(blockArray[0]);

            Assert.NotNull(minerChain.Tip);

            minerSwarm.FindNextHashesChunkSize = 2;
            await StartAsync(minerSwarm);
            await receiverSwarm.AddPeersAsync(new[] { minerSwarm.AsPeer }, null);

            CancellationTokenSource cts = new CancellationTokenSource();
            cts.CancelAfter(cancelAfter);
            bool canceled = true;
            try
            {
                await receiverSwarm.PreloadAsync(cancellationToken: cts.Token);
                canceled = false;
                Log.Logger.Debug($"{nameof(receiverSwarm.PreloadAsync)}() normally finished.");
            }
            catch (OperationCanceledException)
            {
                Log.Logger.Debug($"{nameof(receiverSwarm.PreloadAsync)}() aborted.");
            }
            catch (AggregateException ae) when (ae.InnerException is TaskCanceledException)
            {
                Log.Logger.Debug($"{nameof(receiverSwarm.PreloadAsync)}() aborted.");
            }

            cts.Dispose();

            Assert.InRange(receiverChain.Store.ListChainIds().Count(), 0, 1);

            if (canceled)
            {
                Assert.Equal(receiverChainId, receiverChain.Id);
                Assert.Equal(
                    (blockArray[0].Index, blockArray[0].Hash),
                    (receiverChain.Tip.Index, receiverChain.Tip.Hash)
                );
                Assert.Equal(blockArray[0], receiverChain.Tip);
                Assert.Equal(
                    (Text)string.Join(",", Enumerable.Range(0, 5).Select(j => $"Item0.{j}")),
                    receiverChain.GetState(address)
                );
            }
            else
            {
                Assert.NotEqual(receiverChainId, receiverChain.Id);
                Assert.Equal(minerChain.Tip, receiverChain.Tip);
                Assert.Equal(
                    (Text)string.Join(
                        ",",
                        Enumerable.Range(0, 20).Select(i =>
                            string.Join(",", Enumerable.Range(0, 5).Select(j => $"Item{i}.{j}"))
                        )
                    ),
                    receiverChain.GetState(address)
                );
            }
        }

        [Fact(Timeout = Timeout)]
        public async Task GetDemandBlockHashes()
        {
            Swarm<DumbAction> minerSwarm = CreateSwarm();
            Swarm<DumbAction> receiverSwarm = CreateSwarm();
            Log.Logger.Information("Miner:    {0}", minerSwarm.Address);
            Log.Logger.Information("Receiver: {0}", receiverSwarm.Address);

            BlockChain<DumbAction> minerChain = minerSwarm.BlockChain;
            BlockChain<DumbAction> receiverChain = receiverSwarm.BlockChain;

            (_, IEnumerable<Block<DumbAction>> blocks) =
                MakeFixtureBlocksForPreloadAsyncCancellationTest();

            foreach (Block<DumbAction> block in blocks)
            {
                minerChain.Append(block);
            }

            minerSwarm.FindNextHashesChunkSize = 2;
            await StartAsync(minerSwarm);

            (BoundPeer, IBlockExcerpt)[] peersWithExcerpt =
            {
                (minerSwarm.AsPeer, minerChain.Tip.Header),
            };

            (long, BlockHash)[] demands = await receiverSwarm.GetDemandBlockHashes(
                receiverChain,
                peersWithExcerpt,
                progress: null,
                cancellationToken: CancellationToken.None
            ).ToArrayAsync();

            IEnumerable<(long, BlockHash)> expectedBlocks = minerChain.IterateBlocks()
                .Where(b => b.Index >= receiverChain.Count)
                .Select(b => (b.Index, b.Hash));
            Assert.Equal(expectedBlocks, demands);
        }

        [Fact(Timeout = Timeout)]
        public async Task PreloadAfterReorg()
        {
            var minerKey = new PrivateKey();

            Swarm<DumbAction> minerSwarm = CreateSwarm();
            Swarm<DumbAction> receiverSwarm = CreateSwarm();

            BlockChain<DumbAction> minerChain = minerSwarm.BlockChain;
            BlockChain<DumbAction> receiverChain = receiverSwarm.BlockChain;

            foreach (int i in Enumerable.Range(0, 25))
            {
                Block<DumbAction> block = minerChain.ProposeBlock(
                    minerKey,
                    lastCommit: CreateLastCommit(minerChain.Tip.Hash, minerChain.Tip.Index, 0));
                minerChain.Append(block);
                receiverChain.Append(block);
            }

            var receiverForked = receiverChain.Fork(receiverChain[5].Hash);
            foreach (int i in Enumerable.Range(0, 20))
            {
                receiverForked.Append(receiverForked.ProposeBlock(
                    minerKey,
                    lastCommit: CreateLastCommit(
                        receiverForked.Tip.Hash,
                        receiverForked.Tip.Index,
                        0)));
            }

            receiverChain.Swap(receiverForked, false);

            foreach (int i in Enumerable.Range(0, 1))
            {
                minerChain.Append(minerChain.ProposeBlock(
                    minerKey,
                    lastCommit: CreateLastCommit(minerChain.Tip.Hash, minerChain.Tip.Index, 0)));
            }

            minerSwarm.FindNextHashesChunkSize = 1;
            try
            {
                await StartAsync(minerSwarm);
                await receiverSwarm.AddPeersAsync(new[] { minerSwarm.AsPeer }, null);
                await receiverSwarm.PreloadAsync();
            }
            finally
            {
                await StopAsync(minerSwarm);
            }

            Assert.Equal(minerChain.BlockHashes, receiverChain.BlockHashes);
        }

        [Fact(Timeout = Timeout)]
        public async Task GetDemandBlockHashesDuringReorg()
        {
            var minerKey = new PrivateKey();
            Swarm<DumbAction> minerSwarm = CreateSwarm(minerKey);
            Swarm<DumbAction> receiverSwarm = CreateSwarm();
            Log.Logger.Information("Miner:    {0}", minerSwarm.Address);
            Log.Logger.Information("Receiver: {0}", receiverSwarm.Address);

            BlockChain<DumbAction> minerChain = minerSwarm.BlockChain;
            BlockChain<DumbAction> receiverChain = receiverSwarm.BlockChain;

            Block<DumbAction>[] blocks =
                MakeFixtureBlocksForPreloadAsyncCancellationTest().Item2;

            foreach (Block<DumbAction> block in blocks)
            {
                minerChain.Append(block);
            }

            BlockChain<DumbAction> forked = minerChain.Fork(minerChain.Genesis.Hash);
            while (forked.Count <= minerChain.Count)
            {
                forked.Append(forked.ProposeBlock(
                    minerKey,
                    lastCommit: CreateLastCommit(forked.Tip.Hash, forked.Tip.Index, 0)));
            }

            minerSwarm.FindNextHashesChunkSize = 2;
            await StartAsync(minerSwarm);

            (BoundPeer, IBlockExcerpt)[] peersWithBlockExcerpt =
            {
                (minerSwarm.AsPeer, minerChain.Tip.Header),
            };

            long receivedCount = 0;
            (long, BlockHash)[] demands = await receiverSwarm.GetDemandBlockHashes(
                receiverChain,
                peersWithBlockExcerpt,
                progress: new ActionProgress<PreloadState>(state =>
                {
                    if (state is BlockHashDownloadState s &&
                        s.ReceivedBlockHashCount > minerChain.Count / 2)
                    {
                        receivedCount = s.ReceivedBlockHashCount;
                        minerChain.Swap(forked, render: false);
                    }
                }),
                cancellationToken: CancellationToken.None
            ).ToArrayAsync();

            Assert.Equal(receivedCount, demands.LongLength);
        }

        [Fact(Timeout = Timeout)]
        public async Task PreloadDeleteOnlyTempChain()
        {
            Swarm<DumbAction> minerSwarm = CreateSwarm();
            Swarm<DumbAction> receiverSwarm = CreateSwarm();
            BlockChain<DumbAction> minerChain = minerSwarm.BlockChain;
            BlockChain<DumbAction> receiverChain = minerSwarm.BlockChain;

            receiverChain = receiverChain.Fork(receiverChain.Genesis.Hash);
            Block<DumbAction>[] blocks =
                MakeFixtureBlocksForPreloadAsyncCancellationTest().Item2;

            foreach (Block<DumbAction> block in blocks)
            {
                minerChain.Append(block);
            }

            try
            {
                await StartAsync(minerSwarm);
                await receiverSwarm.AddPeersAsync(new[] { minerSwarm.AsPeer }, null);
                await receiverSwarm.PreloadAsync();
            }
            finally
            {
                await StopAsync(minerSwarm);
            }

            // Check PreloadAsync() preserves chain that forked before preloading.
            Assert.Equal(2, receiverChain.Store.ListChainIds().Count());
        }

        [Fact(Timeout = Timeout)]
        public async Task PreloadFromTheHighestTipIndexChain()
        {
            var minerKey1 = new PrivateKey();
            Swarm<DumbAction> minerSwarm1 = CreateSwarm(minerKey1);
            Swarm<DumbAction> minerSwarm2 = CreateSwarm();
            Swarm<DumbAction> receiverSwarm = CreateSwarm();
            BlockChain<DumbAction> minerChain1 = minerSwarm1.BlockChain;
            BlockChain<DumbAction> minerChain2 = minerSwarm2.BlockChain;
            BlockChain<DumbAction> receiverChain = receiverSwarm.BlockChain;

            minerChain1.Append(minerChain1.ProposeBlock(
                minerKey1,
                lastCommit: CreateLastCommit(minerChain1.Tip.Hash, minerChain1.Tip.Index, 0)));
            minerChain1.Append(minerChain1.ProposeBlock(
                minerKey1,
                lastCommit: CreateLastCommit(minerChain1.Tip.Hash, minerChain1.Tip.Index, 0)));

            Block<DumbAction> block = ProposeNext(
                minerChain2.Tip,
                miner: ChainPrivateKey.PublicKey,
                lastCommit: CreateLastCommit(minerChain2.Tip.Hash, minerChain2.Tip.Index, 0)
            ).Evaluate(ChainPrivateKey, minerChain2);
            minerChain2.Append(block);

            Assert.True(minerChain1.Count > minerChain2.Count);

            try
            {
                await StartAsync(minerSwarm1);
                await StartAsync(minerSwarm2);
                await receiverSwarm.AddPeersAsync(
                    new[] { minerSwarm1.AsPeer, minerSwarm2.AsPeer },
                    null);
                await receiverSwarm.PreloadAsync();
            }
            finally
            {
                await StopAsync(minerSwarm1);
                await StopAsync(minerSwarm2);
                await StopAsync(receiverSwarm);
            }

            Assert.Equal(minerChain1.Count, receiverChain.Count);
            Assert.Equal(minerChain1.Tip, receiverChain.Tip);
        }

        [Fact(Timeout = Timeout)]
        public async Task PreloadIgnorePeerWithDifferentGenesisBlock()
        {
<<<<<<< HEAD
            var key1 = new PrivateKey();
            var key2 = new PrivateKey();
            var policy = new BlockPolicy<DumbAction>(getValidators: _ => ConsensusValidators);
            var genesisContent1 = new BlockContent<DumbAction>(
                index: 0,
                publicKey: key1.PublicKey,
                previousHash: null,
                lastCommit: null);
            var genesisContent2 = new BlockContent<DumbAction>(
                index: 0,
                publicKey: key2.PublicKey,
                previousHash: null,
                lastCommit: null);
            var genesisBlock1 = genesisContent1.Propose();
            var genesisBlock2 = genesisContent2.Propose();
=======
            var minerKey = new PrivateKey();
            var policy = new BlockPolicy<DumbAction>();
            var genesisContent = new BlockContent<DumbAction>(
                new BlockMetadata(
                    index: 0,
                    publicKey: minerKey.PublicKey,
                    difficulty: 0,
                    totalDifficulty: 0,
                    previousHash: null,
                    txHash: null));
            var genesisBlock1Nonce = new Nonce(new byte[] { 0x01, 0x00, 0x00, 0x00 });
            var genesisBlock1PreEvaluationHash = genesisContent.Metadata.DerivePreEvaluationHash(
                genesisBlock1Nonce);
            var genesisBlock1 = new PreEvaluationBlock<DumbAction>(
                genesisContent,
                (genesisBlock1Nonce, genesisBlock1PreEvaluationHash));
            var genesisBlock2Nonce = new Nonce(new byte[] { 0x02, 0x00, 0x00, 0x00 });
            var genesisBlock2PreEvaluationHash = genesisContent.Metadata.DerivePreEvaluationHash(
                genesisBlock2Nonce);
            var genesisBlock2 = new PreEvaluationBlock<DumbAction>(
                genesisContent,
                (genesisBlock2Nonce, genesisBlock2PreEvaluationHash));
>>>>>>> 3d9ea863

            BlockChain<DumbAction> MakeBlockChainWithGenesis(
                PreEvaluationBlock<DumbAction> genesisBlock,
                PrivateKey privateKey)
            {
                var stateStore = new TrieStateStore(new MemoryKeyValueStore());
                return MakeBlockChain(
                    policy,
                    new MemoryStore(),
                    stateStore,
                    genesisBlock: genesisBlock.Evaluate(
                        privateKey: privateKey,
                        blockAction: policy.BlockAction,
                        nativeTokenPredicate: policy.NativeTokens.Contains,
                        stateStore: stateStore)
                );
            }

            BlockChain<DumbAction> receiverChain = MakeBlockChainWithGenesis(
                genesisBlock1, key1);
            BlockChain<DumbAction> validSeedChain = MakeBlockChainWithGenesis(
                genesisBlock1, key1);
            BlockChain<DumbAction> invalidSeedChain = MakeBlockChainWithGenesis(
                genesisBlock2, key2);
            Swarm<DumbAction> receiverSwarm = CreateSwarm(receiverChain);
            Swarm<DumbAction> validSeedSwarm = CreateSwarm(validSeedChain);
            Swarm<DumbAction> invalidSeedSwarm = CreateSwarm(invalidSeedChain);

            Assert.Equal(receiverSwarm.BlockChain.Genesis, validSeedSwarm.BlockChain.Genesis);
            Assert.NotEqual(receiverSwarm.BlockChain.Genesis, invalidSeedSwarm.BlockChain.Genesis);

            for (int i = 0; i < 10; i++)
            {
                validSeedChain.Append(validSeedChain.ProposeBlock(
                    key1,
                    lastCommit: CreateLastCommit(
                        validSeedChain.Tip.Hash,
                        validSeedChain.Tip.Index,
                        0)));
            }

            for (int i = 0; i < 20; i++)
            {
                invalidSeedChain.Append(invalidSeedChain.ProposeBlock(
                    key1,
                    lastCommit: CreateLastCommit(
                        invalidSeedChain.Tip.Hash,
                        invalidSeedChain.Tip.Index,
                        0)));
            }

            try
            {
                await StartAsync(receiverSwarm);
                await StartAsync(validSeedSwarm);
                await StartAsync(invalidSeedSwarm);

                await receiverSwarm.AddPeersAsync(
                    new[] { validSeedSwarm.AsPeer, invalidSeedSwarm.AsPeer }, null);
                await receiverSwarm.PreloadAsync();

                Assert.Equal(receiverChain.Tip, validSeedChain.Tip);
            }
            finally
            {
                await StopAsync(receiverSwarm);
                await StopAsync(validSeedSwarm);
                await StopAsync(invalidSeedSwarm);

                receiverSwarm.Dispose();
                validSeedSwarm.Dispose();
                invalidSeedSwarm.Dispose();
            }
        }

        [Fact(Timeout = Timeout)]
        public async Task ActionExecutionWithBranchpoint()
        {
            var policy = new BlockPolicy<DumbAction>(
                new MinerReward(1),
                getValidators: _ => ConsensusValidators);
            var fx1 = new MemoryStoreFixture(policy.BlockAction);
            var fx2 = new MemoryStoreFixture(policy.BlockAction);
            var seedChain = MakeBlockChain(policy, fx1.Store, fx1.StateStore);
            var receiverChain = MakeBlockChain(policy, fx2.Store, fx2.StateStore);

            var seedKey = new PrivateKey();

            Swarm<DumbAction> seed = CreateSwarm(seedChain, seedKey);
            Swarm<DumbAction> receiver = CreateSwarm(receiverChain);

            for (int i = 0; i < 10; i++)
            {
                var block = seedChain.ProposeBlock(
                    seedKey,
                    lastCommit: CreateLastCommit(seedChain.Tip.Hash, seedChain.Tip.Index, 0));
                seedChain.Append(block);
                receiverChain.Append(block);
            }

            var forked = seedChain.Fork(seedChain[5].Hash);
            seedChain.Swap(forked, false);
            for (int i = 0; i < 10; i++)
            {
                seedChain.Append(seedChain.ProposeBlock(
                    seedKey,
                    lastCommit: CreateLastCommit(seedChain.Tip.Hash, seedChain.Tip.Index, 0)));
            }

            var actionExecutionCount = 0;

            var progress = new ActionProgress<PreloadState>(state =>
            {
                if (state is ActionExecutionState)
                {
                    actionExecutionCount++;
                }
            });

            try
            {
                await StartAsync(seed);
                await BootstrapAsync(receiver, seed.AsPeer);
                await receiver.PreloadAsync(progress: progress);
                await Task.Delay(500);

                Assert.Equal(seedChain.Tip, receiverChain.Tip);
                Assert.Equal(10, actionExecutionCount);
            }
            finally
            {
                await StopAsync(seed);
            }
        }

        [Fact(Timeout = Timeout)]
        public async Task UpdateTxExecution()
        {
            PrivateKey seedKey = new PrivateKey();
            var policy = new BlockPolicy<DumbAction>(
                new MinerReward(1),
                getValidators: _ => ConsensusValidators);
            var fx1 = new MemoryStoreFixture(policy.BlockAction);
            var fx2 = new MemoryStoreFixture(policy.BlockAction);
            var seedChain = MakeBlockChain(policy, fx1.Store, fx1.StateStore);
            var receiverChain = MakeBlockChain(policy, fx2.Store, fx2.StateStore);

            Swarm<DumbAction> seed = CreateSwarm(seedChain);
            Swarm<DumbAction> receiver = CreateSwarm(receiverChain);

            List<Transaction<DumbAction>> transactions = new List<Transaction<DumbAction>>();
            for (int i = 0; i < 10; i++)
            {
                var transaction = seedChain.MakeTransaction(
                    new PrivateKey(),
                    new[]
                    {
                        new DumbAction(default, $"Item{i}"),
                    });
                seedChain.Append(seedChain.ProposeBlock(
                    seedKey,
                    lastCommit: CreateLastCommit(seedChain.Tip.Hash, seedChain.Tip.Index, 0)));
                transactions.Add(transaction);
            }

            Assert.Equal(10, seedChain.Tip.Index);

            try
            {
                await StartAsync(seed);
                await StartAsync(receiver);

                await receiver.AddPeersAsync(
                    new[] { seed.AsPeer }, null);
                await receiver.PreloadAsync();

                Assert.Equal(receiverChain.Tip, seedChain.Tip);

                for (int i = 1; i < receiverChain.Count; i++)
                {
                    Assert.NotNull(fx2.Store.GetTxExecution(
                        receiverChain[i].Hash,
                        transactions[i - 1].Id));
                }
            }
            finally
            {
                await StopAsync(seed);
                await StopAsync(receiver);
            }
        }
    }
}<|MERGE_RESOLUTION|>--- conflicted
+++ resolved
@@ -903,46 +903,25 @@
         [Fact(Timeout = Timeout)]
         public async Task PreloadIgnorePeerWithDifferentGenesisBlock()
         {
-<<<<<<< HEAD
             var key1 = new PrivateKey();
             var key2 = new PrivateKey();
             var policy = new BlockPolicy<DumbAction>(getValidators: _ => ConsensusValidators);
             var genesisContent1 = new BlockContent<DumbAction>(
-                index: 0,
-                publicKey: key1.PublicKey,
-                previousHash: null,
-                lastCommit: null);
+                new BlockMetadata(
+                    index: 0,
+                    publicKey: key1.PublicKey,
+                    previousHash: null,
+                    txHash: null,
+                    lastCommit: null));
             var genesisContent2 = new BlockContent<DumbAction>(
-                index: 0,
-                publicKey: key2.PublicKey,
-                previousHash: null,
-                lastCommit: null);
+                new BlockMetadata(
+                    index: 0,
+                    publicKey: key2.PublicKey,
+                    previousHash: null,
+                    txHash: null,
+                    lastCommit: null));
             var genesisBlock1 = genesisContent1.Propose();
             var genesisBlock2 = genesisContent2.Propose();
-=======
-            var minerKey = new PrivateKey();
-            var policy = new BlockPolicy<DumbAction>();
-            var genesisContent = new BlockContent<DumbAction>(
-                new BlockMetadata(
-                    index: 0,
-                    publicKey: minerKey.PublicKey,
-                    difficulty: 0,
-                    totalDifficulty: 0,
-                    previousHash: null,
-                    txHash: null));
-            var genesisBlock1Nonce = new Nonce(new byte[] { 0x01, 0x00, 0x00, 0x00 });
-            var genesisBlock1PreEvaluationHash = genesisContent.Metadata.DerivePreEvaluationHash(
-                genesisBlock1Nonce);
-            var genesisBlock1 = new PreEvaluationBlock<DumbAction>(
-                genesisContent,
-                (genesisBlock1Nonce, genesisBlock1PreEvaluationHash));
-            var genesisBlock2Nonce = new Nonce(new byte[] { 0x02, 0x00, 0x00, 0x00 });
-            var genesisBlock2PreEvaluationHash = genesisContent.Metadata.DerivePreEvaluationHash(
-                genesisBlock2Nonce);
-            var genesisBlock2 = new PreEvaluationBlock<DumbAction>(
-                genesisContent,
-                (genesisBlock2Nonce, genesisBlock2PreEvaluationHash));
->>>>>>> 3d9ea863
 
             BlockChain<DumbAction> MakeBlockChainWithGenesis(
                 PreEvaluationBlock<DumbAction> genesisBlock,
