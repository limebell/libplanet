--- conflicted
+++ resolved
@@ -570,13 +570,6 @@
                 chainA.UnstageTransaction(tx2);
                 Assert.Equal(1, chainA.GetNextTxNonce(privateKey.ToAddress()));
 
-<<<<<<< HEAD
-                Assert.Empty(swarmA.Peers);
-                Assert.Empty(swarmB.Peers);
-
-                Block<DumbAction> block = chainB.ProposeBlock(keyB);
-                chainB.Append(block, TestUtils.CreateBlockCommit(block));
-=======
                 await StopAsync(swarmA);
                 await StopAsync(swarmB);
 
@@ -588,8 +581,8 @@
                 await StartAsync(swarmA);
                 await StartAsync(swarmB);
 
-                await chainB.MineBlock(keyB);
->>>>>>> 4af0f1d2
+                Block<DumbAction> block = chainB.ProposeBlock(keyB);
+                chainB.Append(block, TestUtils.CreateBlockCommit(block));
 
                 var tx3 = chainA.MakeTransaction(
                     privateKey: privateKey,
