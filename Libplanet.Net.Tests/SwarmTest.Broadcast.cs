--- conflicted
+++ resolved
@@ -126,22 +126,13 @@
             var seedStateStore = new TrieStateStore(new MemoryKeyValueStore());
             IBlockPolicy<DumbAction> policy = receiverChain.Policy;
             Block<DumbAction> wrongGenesis = new BlockContent<DumbAction>(
-<<<<<<< HEAD
-                index: 0,
-                publicKey: receiverKey.PublicKey,
-                previousHash: null,
-                lastCommit: null)
-                .Propose()
-=======
                 new BlockMetadata(
                     index: 0,
                     publicKey: receiverKey.PublicKey,
-                    difficulty: 0,
-                    totalDifficulty: 0,
                     previousHash: null,
-                    txHash: null))
-                .Mine()
->>>>>>> 3d9ea863
+                    txHash: null,
+                    lastCommit: null))
+                .Propose()
                 .Evaluate(
                     privateKey: receiverKey,
                     blockAction: policy.BlockAction,
