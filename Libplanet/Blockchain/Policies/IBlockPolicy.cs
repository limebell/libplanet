using System.Collections.Generic;
using System.Collections.Immutable;
using System.Diagnostics.Contracts;
using Libplanet.Action;
using Libplanet.Assets;
using Libplanet.Blocks;
using Libplanet.Crypto;
using Libplanet.Tx;

namespace Libplanet.Blockchain.Policies
{
    /// <summary>
    /// <para>
    /// An interface to determine if consecutive <see cref="Block{T}"/>s are valid.
    /// </para>
    /// <para>
    /// An implementation of this interface should perform <em>all policy dependent checks</em>,
    /// such as whether a <see cref="Block{T}"/> has the right difficulty,
    /// a <see cref="Transaction{T}"/> has the right signer, etc.
    /// </para>
    /// </summary>
    /// <typeparam name="T">An <see cref="IAction"/> type.  It should match
    /// <see cref="Block{T}"/>'s type parameter.</typeparam>
    public interface IBlockPolicy<T>
        where T : IAction, new()
    {
        /// <summary>
        /// An <see cref="IAction"/> to execute and be rendered for every block, if any.
        /// </summary>
        IAction? BlockAction { get; }

        /// <summary>
        /// A fixed set of <see cref="Currency"/> objects that are supported by the blockchain
        /// as first-class assets.
        /// </summary>
        [Pure]
        IImmutableSet<Currency> NativeTokens { get; }

        /// <summary>
        /// Checks if a <see cref="Transaction{T}"/> can be included in a yet to be mined
        /// <see cref="Block{T}"/> that can be appended to the given <see cref="BlockChain{T}"/>.
        /// </summary>
        /// <param name="blockChain">The target <see cref="BlockChain{T}"/> to include
        /// given <paramref name="transaction"/>.</param>
        /// <param name="transaction">The <see cref="Transaction{T}"/> to consider.</param>
        /// <returns>A <see cref="TxPolicyViolationException"/> with a description
        /// as to why given <paramref name="transaction"/> is <em>invalid</em>,
        /// or <c>null</c> if <paramref name="transaction"/> is <em>valid</em>.</returns>
        /// <remarks>
        /// This is used in two different cases:
        /// <list type="bullet">
        /// <item>
        ///     <description>When selecting which <see cref="Transaction{T}"/> to include
        ///     when mining a next <see cref="Block{T}"/>.</description>
        /// </item>
        /// <item>
        ///     <description>When appending a <see cref="Block{T}"/>
        ///     with <paramref name="transaction"/> to a <see cref="BlockChain{T}"/>.</description>
        /// </item>
        /// </list>
        /// This is called separately from <see cref="ValidateNextBlock"/> from
        /// a <see cref="BlockChain{T}"/>.
        /// </remarks>
        TxPolicyViolationException? ValidateNextBlockTx(
            BlockChain<T> blockChain, Transaction<T> transaction);

        /// <summary>
        /// Checks if a <see cref="Block{T}"/> can be appended to
        /// the given <see cref="BlockChain{T}"/>.
        /// </summary>
        /// <param name="blockChain">The target <see cref="BlockChain{T}"/> to
        /// append <paramref name="nextBlock"/>.</param>
        /// <param name="nextBlock">The next block to append to
        /// <paramref name="blockChain"/>.</param>
        /// <returns>A <see cref="BlockPolicyViolationException"/> with a description
        /// as to why given <paramref name="nextBlock"/> is <em>invalid</em>,
        /// or <c>null</c> if <paramref name="nextBlock"/> is <em>valid</em>.</returns>
        /// <remarks>
        /// Note that <see cref="ValidateNextBlockTx"/> will be called separately from
        /// a <see cref="BlockChain{T}"/> when appending a <see cref="Block{T}"/>.
        /// Hence, to reduce redundancy, an implementation of this interface should not
        /// call <see cref="ValidateNextBlockTx"/>.
        /// </remarks>
        BlockPolicyViolationException? ValidateNextBlock(
            BlockChain<T> blockChain, Block<T> nextBlock);

        /// <summary>
<<<<<<< HEAD
        /// Gets the maximum length of a <see cref="Block{T}"/> in bytes.
=======
        /// Determines a right <see cref="Block{T}.Difficulty"/>
        /// for a new <see cref="Block{T}"/> to be mined
        /// right after the given <paramref name="blockChain"/>.
        /// </summary>
        /// <param name="blockChain">Consecutive <see cref="Block{T}"/>s to be
        /// followed by a new <see cref="Block{T}"/> to be mined.</param>
        /// <returns>A right <see cref="Block{T}.Difficulty"/>
        /// for a new <see cref="Block{T}"/> to be mined.</returns>
        long GetNextBlockDifficulty(BlockChain<T> blockChain);

        /// <summary>
        /// Gets the maximum length of <see cref="Block{T}.Transactions"/> in bytes.
>>>>>>> 964ea424
        /// </summary>
        /// <param name="index">The <see cref="Block{T}.Index"/> of the <see cref="Block{T}"/>
        /// for which this constraint should apply.</param>
        /// <returns>The maximum length of <see cref="Block{T}.Transactions"/> in bytes
        /// to accept.</returns>
        long GetMaxTransactionsBytes(long index);

        /// <summary>
        /// Gets the minimum number of <see cref="Transaction{T}"/>s allowed for
        /// a valid <see cref="Block{T}"/>.
        /// </summary>
        /// <param name="index">The <see cref="Block{T}.Index"/> of the <see cref="Block{T}"/>
        /// for which this constraint should apply.</param>
        /// <returns>The minimum number of <see cref="Transaction{T}"/>s allowed for
        /// a valid <see cref="Block{T}"/> can accept.</returns>
        [Pure]
        int GetMinTransactionsPerBlock(long index);

        /// <summary>
        /// Gets the maximum number of <see cref="Transaction{T}"/>s allowed for
        /// a valid <see cref="Block{T}"/>.
        /// </summary>
        /// <param name="index">The <see cref="Block{T}.Index"/> of the <see cref="Block{T}"/>
        /// for which this constraint should apply.</param>
        /// <returns>The maximum number of <see cref="Transaction{T}"/>s allowed for
        /// a valid <see cref="Block{T}"/> can accept.</returns>
        [Pure]
        int GetMaxTransactionsPerBlock(long index);

        /// <summary>
        /// Gets the maximum number of <see cref="Transaction{T}"/>s allowed per signer for
        /// a valid <see cref="Block{T}"/>.
        /// </summary>
        /// <param name="index">The <see cref="Block{T}.Index"/> of the <see cref="Block{T}"/>
        /// for which this constraint should apply.</param>
        /// <returns>The maximum number of <see cref="Transaction{T}"/>s allowed per signer for
        /// a valid <see cref="Block{T}"/> can accept.</returns>
        [Pure]
        int GetMaxTransactionsPerSignerPerBlock(long index);

        /// <summary>
        /// Gets <see cref="IEnumerable{T}"/> of validator.
        /// </summary>
        /// <returns><see cref="IEnumerable{T}"/> of validator.</returns>
        [Pure]
        IEnumerable<PublicKey> GetValidators();
    }
}<|MERGE_RESOLUTION|>--- conflicted
+++ resolved
@@ -85,22 +85,7 @@
             BlockChain<T> blockChain, Block<T> nextBlock);
 
         /// <summary>
-<<<<<<< HEAD
-        /// Gets the maximum length of a <see cref="Block{T}"/> in bytes.
-=======
-        /// Determines a right <see cref="Block{T}.Difficulty"/>
-        /// for a new <see cref="Block{T}"/> to be mined
-        /// right after the given <paramref name="blockChain"/>.
-        /// </summary>
-        /// <param name="blockChain">Consecutive <see cref="Block{T}"/>s to be
-        /// followed by a new <see cref="Block{T}"/> to be mined.</param>
-        /// <returns>A right <see cref="Block{T}.Difficulty"/>
-        /// for a new <see cref="Block{T}"/> to be mined.</returns>
-        long GetNextBlockDifficulty(BlockChain<T> blockChain);
-
-        /// <summary>
         /// Gets the maximum length of <see cref="Block{T}.Transactions"/> in bytes.
->>>>>>> 964ea424
         /// </summary>
         /// <param name="index">The <see cref="Block{T}.Index"/> of the <see cref="Block{T}"/>
         /// for which this constraint should apply.</param>
