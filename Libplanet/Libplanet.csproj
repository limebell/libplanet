--- conflicted
+++ resolved
@@ -2,11 +2,7 @@
   <PropertyGroup>
     <PackageId>Libplanet</PackageId>
     <Title>Libplanet</Title>
-<<<<<<< HEAD
-    <VersionPrefix>0.45.0</VersionPrefix>
-=======
     <VersionPrefix>0.47.0</VersionPrefix>
->>>>>>> 4af0f1d2
     <!-- Note: don't be confused by the word "prefix" here.  It's merely a
     version without suffix like "-dev.123".  See the following examples:
       Version: 1.2.3-dev.456
