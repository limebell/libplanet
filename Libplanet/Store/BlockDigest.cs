--- conflicted
+++ resolved
@@ -33,12 +33,7 @@
         /// </param>
         public BlockDigest(BlockHeader header, ImmutableArray<ImmutableArray<byte>> txIds)
         {
-<<<<<<< HEAD
-            _metadata = header.Copy();
-=======
-            _metadata = new BlockMetadata(header);
-            _nonce = header.Nonce;
->>>>>>> 3d9ea863
+            _metadata = header.Header.Metadata;
             _preEvaluationHash = header.PreEvaluationHash;
             StateRootHash = header.StateRootHash;
             Signature = header.Signature;
@@ -172,14 +167,8 @@
         /// <returns>The block header.</returns>
         public BlockHeader GetHeader()
         {
-<<<<<<< HEAD
             var preEvalHeader = new PreEvaluationBlockHeader(_metadata, _preEvaluationHash);
             return new BlockHeader(preEvalHeader, StateRootHash, Signature, Hash);
-=======
-            var preEvalHeader = new PreEvaluationBlockHeader(
-                _metadata, (_nonce, _preEvaluationHash));
-            return new BlockHeader(preEvalHeader, (StateRootHash, Signature, Hash));
->>>>>>> 3d9ea863
         }
 
         /// <summary>
