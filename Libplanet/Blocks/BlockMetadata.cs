--- conflicted
+++ resolved
@@ -4,12 +4,8 @@
 using System.Security.Cryptography;
 using System.Text;
 using System.Threading;
-<<<<<<< HEAD
 using Bencodex;
-=======
-using System.Threading.Tasks;
 using Bencodex.Types;
->>>>>>> 3d9ea863
 using Libplanet.Crypto;
 
 namespace Libplanet.Blocks
@@ -34,36 +30,12 @@
         public const int PoWProtocolVersion = 3;
 
         private const string TimestampFormat = "yyyy-MM-ddTHH:mm:ss.ffffffZ";
-<<<<<<< HEAD
         private static readonly Codec Codec = new Codec();
-
-        private int _protocolVersion = CurrentProtocolVersion;
-        private long _index;
-        private DateTimeOffset _timestamp;
-=======
-        private static readonly Bencodex.Codec Codec = new Bencodex.Codec();
-
-        static BlockMetadata()
-        {
-            HashAlgorithmType = HashAlgorithmType.Of<SHA256>();
-        }
->>>>>>> 3d9ea863
 
         /// <summary>
         /// Creates a <see cref="BlockMetadata"/> by copying the fields of another block
         /// <paramref name="metadata"/>.
         /// </summary>
-<<<<<<< HEAD
-        /// <param name="metadata">This source of the block metadata to copy.  This hasn't be
-        /// a actual <see cref="BlockMetadata"/> instance, but can be any object which implements
-        /// <see cref="IBlockMetadata"/> instance.</param>
-        /// <exception cref="InvalidBlockProtocolVersionException">Thrown when
-        /// the <paramref name="metadata"/>'s <see cref="IBlockMetadata.ProtocolVersion"/>
-        /// is less than 0, or greater than <see cref="CurrentProtocolVersion"/>, the latest known
-        /// protocol version.</exception>
-        /// <exception cref="InvalidBlockIndexException">Thrown when the <paramref name="metadata"/>
-        /// has a negative <see cref="IBlockMetadata.Index"/>.</exception>
-=======
         /// <remarks>
         /// <para>
         /// As <paramref name="metadata"/> needn't be an actual <see cref="BlockMetadata"/>
@@ -74,7 +46,7 @@
         /// </para>
         /// <para>
         /// This gets redirected to <see cref="BlockMetadata(int, long, DateTimeOffset, Address,
-        /// PublicKey?, long, BigInteger, BlockHash?, HashDigest{SHA256}?)"/>.  Refer to the
+        /// PublicKey?, BlockHash?, HashDigest{SHA256}?, BlockCommit?)"/>.  Refer to the
         /// aforementioned constructor to see the full list of <see cref="Exception"/>s
         /// that may be thrown.
         /// </para>
@@ -83,8 +55,7 @@
         /// an actual <see cref="BlockMetadata"/> instance, but can be any object which
         /// implements <see cref="IBlockMetadata"/>.</param>
         /// <seealso cref="BlockMetadata(int, long, DateTimeOffset, Address,
-        /// PublicKey?, long, BigInteger, BlockHash?, HashDigest{SHA256}?)"/>
->>>>>>> 3d9ea863
+        /// PublicKey?, BlockHash?, HashDigest{SHA256}?, BlockCommit?)"/>
         public BlockMetadata(IBlockMetadata metadata)
             : this(
                 protocolVersion: metadata.ProtocolVersion,
@@ -107,7 +78,7 @@
         /// With this, <see cref="IBlockMetadata.Timestamp"/> is set as current time and
         /// <see cref="IBlockMetadata.Miner"/> is derived from <paramref name="publicKey"/>.
         /// This gets redirected to <see cref="BlockMetadata(int, long, DateTimeOffset, Address,
-        /// PublicKey?, long, BigInteger, BlockHash?, HashDigest{SHA256}?)"/>.  Refer to the
+        /// PublicKey?, BlockHash?, HashDigest{SHA256}?, BlockCommit?)"/>.  Refer to the
         /// aforementioned constructor to see the full list of <see cref="Exception"/>s
         /// that may be thrown.
         /// </remarks>
@@ -115,18 +86,9 @@
         /// <param name="publicKey">Goes to <see cref="IBlockMetadata.PublicKey"/>.</param>
         /// <param name="previousHash">Goes to <see cref="IBlockMetadata.PreviousHash"/>.</param>
         /// <param name="txHash">Goes to <see cref="IBlockMetadata.TxHash"/>.</param>
-<<<<<<< HEAD
-        /// <exception cref="InvalidBlockIndexException">Thrown when <paramref name="index"/> is
-        /// less than zero.</exception>
         /// <param name="lastCommit">Goes to <see cref="IBlockMetadata.LastCommit"/>.</param>
-        /// <exception cref="InvalidBlockPreviousHashException">Thrown when
-        /// <paramref name="previousHash"/> is not null while <paramref name="index"/> is zero
-        /// or <paramref name="previousHash"/> is null while <paramref name="index"/> is nonzero.
-        /// </exception>
-=======
         /// <seealso cref="BlockMetadata(int, long, DateTimeOffset, Address,
-        /// PublicKey?, long, BigInteger, BlockHash?, HashDigest{SHA256}?)"/>
->>>>>>> 3d9ea863
+        /// PublicKey?, BlockHash?, HashDigest{SHA256}?, BlockCommit?)"/>
         public BlockMetadata(
             long index,
             PublicKey publicKey,
@@ -160,13 +122,10 @@
         /// <param name="publicKey">Goes to <see cref="IBlockMetadata.PublicKey"/>.</param>
         /// <param name="previousHash">Goes to <see cref="IBlockMetadata.PreviousHash"/>.</param>
         /// <param name="txHash">Goes to <see cref="IBlockMetadata.TxHash"/>.</param>
-<<<<<<< HEAD
         /// <param name="lastCommit">Goes to <see cref="IBlockMetadata.LastCommit"/>.</param>
-=======
         /// <exception cref="InvalidBlockProtocolVersionException">Thrown when
         /// <paramref name="protocolVersion"/> is less than zero or greater than
         /// <see cref="CurrentProtocolVersion"/>, the latest known protocol version.</exception>
->>>>>>> 3d9ea863
         /// <exception cref="InvalidBlockIndexException">Thrown when <paramref name="index"/> is
         /// less than zero.</exception>
         /// <exception cref="InvalidBlockPublicKeyException">Thrown when any of the following
@@ -179,29 +138,6 @@
         ///   <see langword="null"/>.</description></item>
         /// </list>
         /// </exception>
-<<<<<<< HEAD
-=======
-        /// <exception cref="InvalidBlockDifficultyException">Thrown when one of the following
-        /// conditions is met:
-        /// <list type="bullet">
-        ///     <item><description>If <paramref name="difficulty"/> is less than 0.
-        ///     </description></item>
-        ///     <item><description>If <paramref name="index"/> is 0 and
-        ///     <paramref name="difficulty"/> is not 0.</description></item>
-        ///     <item><description>If <paramref name="index"/> is greater than 0 and
-        ///     <paramref name="difficulty"/> is 0.</description></item>
-        /// </list>
-        /// </exception>
-        /// <exception cref="InvalidBlockTotalDifficultyException">Thrown when one of the following
-        /// conditions is met:
-        /// <list type="bullet">
-        ///     <item><description>If <paramref name="totalDifficulty"/> is less than 0.
-        ///     </description></item>
-        ///     <item><description>If <paramref name="totalDifficulty"/> is less than
-        ///     <paramref name="difficulty"/>.</description></item>
-        /// </list>
-        /// </exception>
->>>>>>> 3d9ea863
         /// <exception cref="InvalidBlockPreviousHashException">Thrown when
         /// <paramref name="previousHash"/> is not null while <paramref name="index"/> is zero
         /// or <paramref name="previousHash"/> is null while <paramref name="index"/> is nonzero.
@@ -271,44 +207,7 @@
                 Miner = miner;
             }
 
-<<<<<<< HEAD
-=======
-            // Difficulty validity checks.
-            if (index == 0L && difficulty > 0L)
-            {
-                throw new InvalidBlockDifficultyException(
-                    $"Genesis block must have zero difficulty: {difficulty}.");
-            }
-            else if (index > 0L && difficulty <= 0L)
-            {
-                throw new InvalidBlockDifficultyException(
-                    $"Block #{index}'s difficulty must be greater than zero (except for " +
-                    $"a genesis block): {difficulty}.");
-            }
-            else if (totalDifficulty < difficulty)
-            {
-                throw new InvalidBlockTotalDifficultyException(
-                    $"{nameof(totalDifficulty)} ({totalDifficulty}) cannot be less than " +
-                    $"{nameof(difficulty)} ({difficulty}).",
-                    difficulty,
-                    totalDifficulty);
-            }
-            else
-            {
-                Difficulty = difficulty < 0L
-                    ? throw new InvalidBlockDifficultyException(
-                        $"{nameof(Difficulty)} cannot be negative: {difficulty}.")
-                    : difficulty;
-                TotalDifficulty = totalDifficulty < BigInteger.Zero
-                    ? throw new InvalidBlockTotalDifficultyException(
-                        $"{nameof(TotalDifficulty)} cannot be negative: ${totalDifficulty}.",
-                        difficulty,
-                        totalDifficulty)
-                    : totalDifficulty;
-            }
-
             // Previous hash validity checks.
->>>>>>> 3d9ea863
             if ((index == 0 && previousHash is { }) ||
                 (index != 0 && previousHash is null))
             {
@@ -339,20 +238,10 @@
         /// <inheritdoc cref="IBlockMetadata.PublicKey"/>
         public PublicKey? PublicKey { get; }
 
-<<<<<<< HEAD
-=======
-        /// <inheritdoc cref="IBlockMetadata.Difficulty"/>
-        public long Difficulty { get; }
-
-        /// <inheritdoc cref="IBlockMetadata.TotalDifficulty"/>
-        public BigInteger TotalDifficulty { get; }
-
->>>>>>> 3d9ea863
         /// <inheritdoc cref="IBlockMetadata.PreviousHash"/>
         public BlockHash? PreviousHash { get; }
 
         /// <inheritdoc cref="IBlockMetadata.TxHash"/>
-<<<<<<< HEAD
         public HashDigest<SHA256>? TxHash { get; private set; }
 
         public BlockCommit? LastCommit { get; set; }
@@ -407,25 +296,6 @@
         /// <returns>A pre-evaluation block hash.</returns>
         public HashDigest<SHA256> DerivePreEvaluationHash(Nonce nonce) =>
             HashDigest<SHA256>.DeriveFrom(Codec.Encode(MakeCandidateData(nonce)));
-=======
-        public HashDigest<SHA256>? TxHash { get; }
-
-        /// <summary>
-        /// Mines the PoW (proof-of-work) nonce satisfying the block
-        /// <see cref="Difficulty"/>.
-        /// </summary>
-        /// <param name="cancellationToken">An optional cancellation token used to propagate signal
-        /// that this operation should be cancelled.</param>
-        /// <returns>A pair of the mined nonce and the pre-evaluation hash that satisfy the
-        /// block <see cref="Difficulty"/>.</returns>
-        /// <exception cref="OperationCanceledException">Thrown when the specified
-        /// <paramref name="cancellationToken"/> received a cancellation request.</exception>
-        public (Nonce Nonce, ImmutableArray<byte> PreEvaluationHash) MineNonce(
-            CancellationToken cancellationToken = default) =>
-                MineNonce(
-                    Environment.ProcessorCount > 1 ? Environment.ProcessorCount / 2 : 1,
-                    cancellationToken);
->>>>>>> 3d9ea863
 
         /// <summary>
         /// Mines the PoW (proof-of-work) nonce satisfying <paramref name="difficulty"/>.
@@ -438,13 +308,8 @@
         /// block <paramref name="difficulty"/>.</returns>
         /// <exception cref="OperationCanceledException">Thrown when the specified
         /// <paramref name="cancellationToken"/> received a cancellation request.</exception>
-<<<<<<< HEAD
         public (Nonce Nonce, HashDigest<SHA256> PreEvaluationHash) MineNonce(
             long difficulty,
-=======
-        public (Nonce Nonce, ImmutableArray<byte> PreEvaluationHash) MineNonce(
-            int workers,
->>>>>>> 3d9ea863
             CancellationToken cancellationToken = default)
         {
             Hashcash.Stamp stamp = GetStampFunction();
@@ -452,67 +317,6 @@
             int seed = random.Next();
             return Hashcash.Answer(
                 stamp, difficulty, seed, cancellationToken);
-        }
-
-        /// <summary>
-        /// Derives a hash digest from the block metadata and <paramref name="nonce"/>.
-        /// </summary>
-        /// <param name="nonce">The proof-of-work nonce.</param>
-        /// <returns>A pre-evaluation block hash.</returns>
-        public ImmutableArray<byte> DerivePreEvaluationHash(Nonce nonce) =>
-            BlockMetadata.HashAlgorithmType.Digest(
-                Codec.Encode(MakeCandidateData(nonce))).ToImmutableArray();
-
-        /// <summary>
-        /// Makes a serialized representation for mining.
-        /// </summary>
-        /// <param name="nonce">The proof-of-work nonce.</param>
-        /// <returns>A <see cref="Dictionary"/> representation for mining.</returns>
-        public Dictionary MakeCandidateData(Nonce nonce)
-        {
-            var dict = Dictionary.Empty
-                .Add("index", Index)
-                .Add(
-                    "timestamp",
-                    Timestamp.ToString(TimestampFormat, CultureInfo.InvariantCulture))
-                .Add("difficulty", Difficulty)
-                .Add("nonce", nonce.ByteArray);
-
-            if (ProtocolVersion != 0)
-            {
-                dict = dict.Add("protocol_version", ProtocolVersion);
-            }
-
-            if (PreviousHash is { } prevHash)
-            {
-                dict = dict.Add("previous_hash", prevHash.ByteArray);
-            }
-
-            if (TxHash is { } txHash)
-            {
-                dict = dict.Add("transaction_fingerprint", txHash.ByteArray);
-            }
-
-            // As blocks hadn't been signed before ProtocolVersion <= 1, the PublicKey property
-            // is nullable type-wise.  Blocks with ProtocolVersion <= 1 had a `reward_beneficiary`
-            // field, which referred to the Miner address.  On the other hand, blocks with
-            // ProtocolVersion >= 2 have a `public_key` field instead.  (As Miner addresses can be
-            // derived from PublicKeys, we don't need to include both at a time.)  The PublicKey
-            // property in this class guarantees that its ProtocolVersion is <= 1 when it is null
-            // and its ProtocolVersion is >= 2 when it is not null:
-            dict = PublicKey is { } pubKey && ProtocolVersion >= 2
-                ? dict.Add("public_key", pubKey.Format(compress: true)) ////// ProtocolVersion >= 2
-                : dict.Add("reward_beneficiary", Miner.ByteArray); // ProtocolVersion <= 1
-
-            // For blocks with ProtocolVersion < 2, they had lacked TotalDifficulty values in their
-            // serialization form.  As it was merely an unintended mistake, TotalDifficulty values
-            // have been added from ProtocolVersion >= 2:
-            if (ProtocolVersion >= 2)
-            {
-                dict = dict.Add("total_difficulty", TotalDifficulty);
-            }
-
-            return dict;
         }
 
         private Hashcash.Stamp GetStampFunction()
