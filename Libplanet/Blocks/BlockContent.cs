using System;
using System.Collections.Generic;
using System.Collections.Immutable;
using System.Linq;
using System.Security.Cryptography;
using System.Threading;
using Libplanet.Action;
using Libplanet.Crypto;
using Libplanet.Tx;

namespace Libplanet.Blocks
{
    /// <summary>
    /// A block content without any proofs like nonce or hash.  This represents contents of a
    /// block that is not yet mined.
    /// </summary>
    /// <typeparam name="T">A class implementing <see cref="IAction"/> to include.  This type
    /// parameter is aligned with <see cref="Transaction{T}"/>'s type parameter.</typeparam>
    /// <remarks>Unlike other model types like <see cref="Block{T}"/> or
    /// <see cref="Transaction{T}"/>, this type is mutable.  To get a distinct instance with
    /// partly changed fields, use <see cref="BlockContent{T}(IBlockContent{T})"/> constructor and
    /// property setters on a copy instead.</remarks>
    public sealed class BlockContent<T> : IBlockContent<T>
        where T : IAction, new()
    {
        private BlockMetadata _blockMetadata;
        private IReadOnlyList<Transaction<T>> _transactions = ImmutableArray<Transaction<T>>.Empty;

        /// <summary>
        /// Creates a new <see cref="BlockContent{T}"/> instance filled with the given
        /// <paramref name="metadata"/>'s contents and zero transactions.
        /// </summary>
        /// <param name="metadata">The <see cref="IBlockMetadata"/> to copy.</param>
        /// <exception cref="InvalidBlockProtocolVersionException">Thrown when
        /// the <paramref name="metadata"/>'s to set is <see cref="IBlockMetadata.ProtocolVersion"/>
        /// is less than 0, or greater than <see cref="BlockMetadata.CurrentProtocolVersion"/>,
        /// the latest known protocol version.</exception>
        /// <exception cref="InvalidBlockIndexException">Thrown when the value to set is negative.
        /// </exception>
        /// <exception cref="InvalidTxSignatureException">Thrown when any tx signature is invalid or
        /// not signed by its signer.</exception>
        /// <exception cref="InvalidTxNonceException">Thrown when the same tx nonce is used by
        /// a signer twice or more, or a tx nonce is used without its previous nonce by a signer.
        /// Note that this validates only a block's intrinsic integrity between its transactions,
        /// but does not guarantee integrity between blocks.  Such validation needs to be conducted
        /// by <see cref="Blockchain.BlockChain{T}"/>.</exception>
        /// <exception cref="InvalidTxGenesisHashException">Thrown when transactions to set have
        /// inconsistent genesis hashes.</exception>
        /// <exception cref="InvalidBlockTxHashException">Thrown when the given
        /// <paramref name="metadata"/>'s <see cref="IBlockMetadata.TxHash"/> is not <c>null</c>.
        /// </exception>
        public BlockContent(IBlockMetadata metadata)
            : this(metadata, Enumerable.Empty<Transaction<T>>())
        {
        }

        /// <summary>
        /// Creates a <see cref="BlockContent{T}"/> by copying the fields of another block
        /// <paramref name="content"/>.
        /// </summary>
        /// <param name="content">This source of the block content to copy.  This hasn't be
        /// a actual <see cref="BlockContent{T}"/> instance, but can be any object which implements
        /// <see cref="IBlockContent{T}"/> instance.</param>
        /// <exception cref="InvalidBlockProtocolVersionException">Thrown when
        /// the <paramref name="content"/>'s <see cref="IBlockMetadata.ProtocolVersion"/>
        /// is less than 0, or greater than <see cref="BlockMetadata.CurrentProtocolVersion"/>,
        /// the latest known protocol version.</exception>
        /// <exception cref="InvalidBlockIndexException">Thrown when the value to set is negative.
        /// </exception>
        /// <exception cref="InvalidTxSignatureException">Thrown when any tx signature is invalid or
        /// not signed by its signer.</exception>
        /// <exception cref="InvalidTxNonceException">Thrown when the same tx nonce is used by
        /// a signer twice or more, or a tx nonce is used without its previous nonce by a signer.
        /// Note that this validates only a block's intrinsic integrity between its transactions,
        /// but does not guarantee integrity between blocks.  Such validation needs to be conducted
        /// by <see cref="Blockchain.BlockChain{T}"/>.</exception>
        /// <exception cref="InvalidTxGenesisHashException">Thrown when transactions to set have
        /// inconsistent genesis hashes.</exception>
        /// <exception cref="InvalidBlockTxHashException">Thrown when the given block
        /// <paramref name="content"/>'s <see cref="IBlockMetadata.TxHash"/> is not consistent with
        /// its <see cref="IBlockContent{T}.Transactions"/>.</exception>
        public BlockContent(IBlockContent<T> content)
            : this(content, content.Transactions)
        {
        }

        /// <summary>
        /// Creates a new <see cref="BlockContent{T}"/> instance filled with the given
        /// <paramref name="metadata"/>'s contents and <paramref name="transactions"/>.
        /// </summary>
        /// <param name="metadata">The <see cref="IBlockMetadata"/> to copy.</param>
        /// <param name="transactions">The transactions to include in the block.</param>
        /// <exception cref="InvalidBlockProtocolVersionException">Thrown when
        /// the <paramref name="metadata"/>'s <see cref="IBlockMetadata.ProtocolVersion"/>
        /// is less than 0, or greater than <see cref="BlockMetadata.CurrentProtocolVersion"/>,
        /// the latest known protocol version.</exception>
        /// <exception cref="InvalidBlockIndexException">Thrown when the <paramref name="metadata"/>
        /// has a negative <see cref="IBlockMetadata.Index"/>.</exception>
        /// <exception cref="InvalidTxSignatureException">Thrown when any tx signature is invalid or
        /// not signed by its signer.</exception>
        /// <exception cref="InvalidTxNonceException">Thrown when the same tx nonce is used by
        /// a signer twice or more, or a tx nonce is used without its previous nonce by a signer.
        /// Note that this validates only a block's intrinsic integrity between its transactions,
        /// but does not guarantee integrity between blocks.  Such validation needs to be conducted
        /// by <see cref="Blockchain.BlockChain{T}"/>.</exception>
        /// <exception cref="InvalidTxGenesisHashException">Thrown when transactions to set have
        /// inconsistent genesis hashes.</exception>
        /// <exception cref="InvalidBlockTxHashException">Thrown when the given
        /// <paramref name="metadata"/>'s <see cref="IBlockMetadata.TxHash"/> is inconsistent with
        /// <paramref name="transactions"/>.</exception>
        public BlockContent(IBlockMetadata metadata, IEnumerable<Transaction<T>> transactions)
            : this(
                protocolVersion: metadata.ProtocolVersion,
                index: metadata.Index,
                timestamp: metadata.Timestamp,
                miner: metadata.Miner,
                publicKey: metadata.PublicKey,
                previousHash: metadata.PreviousHash,
                txHash: metadata.TxHash,
                lastCommit: metadata.LastCommit,
                transactions: transactions)
        {
        }

        /// <summary>
        /// Creates a new <see cref="BlockContent{T}"/> instance with no
        /// <see cref="Transaction{T}"/>s.
        /// </summary>
        /// <remarks>
        /// <see cref="IBlockMetadata.TxHash"/> and <see cref="IBlockMetadata.Miner"/> are
        /// automatically derived.
        /// </remarks>
        /// <param name="index">Goes to <see cref="IBlockMetadata.Index"/>.</param>
        /// <param name="publicKey">Goes to <see cref="IBlockMetadata.PublicKey"/>.</param>
        /// <param name="previousHash">Goes to <see cref="IBlockMetadata.PreviousHash"/>.</param>
        /// <param name="lastCommit">Goes to <see cref="IBlockMetadata.LastCommit"/>.</param>
        public BlockContent(
            long index,
            PublicKey publicKey,
            BlockHash? previousHash,
            BlockCommit? lastCommit)
            : this(
                index: index,
                publicKey: publicKey,
                previousHash: previousHash,
                lastCommit: lastCommit,
                transactions: new List<Transaction<T>>())
        {
        }

        /// <summary>
        /// Creates a new <see cref="BlockContent{T}"/> instance with given
        /// <paramref name="transactions"/>.
        /// </summary>
        /// <remarks>
        /// <see cref="IBlockMetadata.TxHash"/> and <see cref="IBlockMetadata.Miner"/> are
        /// automatically derived.  Also <paramref name="transactions"/> are automatically
        /// sorted by <see cref="Transaction{T}.Id"/>.
        /// </remarks>
        /// <param name="index">Goes to <see cref="IBlockMetadata.Index"/>.</param>
        /// <param name="publicKey">Goes to <see cref="IBlockMetadata.PublicKey"/>.</param>
        /// <param name="previousHash">Goes to <see cref="IBlockMetadata.PreviousHash"/>.</param>
        /// <param name="lastCommit">Goes to <see cref="IBlockMetadata.LastCommit"/>.</param>
        /// <param name="transactions">Goes to <see cref="IBlockContent{T}.Transactions"/>.</param>
        public BlockContent(
            long index,
            PublicKey publicKey,
            BlockHash? previousHash,
            BlockCommit? lastCommit,
            IReadOnlyList<Transaction<T>> transactions)
            : this(
                index: index,
                publicKey: publicKey,
                previousHash: previousHash,
                txHash: DeriveTxHash(transactions.OrderBy(tx => tx.Id).ToList()),
                lastCommit: lastCommit,
                transactions: transactions)
        {
        }

        internal BlockContent(
            long index,
            PublicKey publicKey,
            BlockHash? previousHash,
            HashDigest<SHA256>? txHash,
            BlockCommit? lastCommit,
            IEnumerable<Transaction<T>> transactions)
            : this(
                protocolVersion: BlockMetadata.CurrentProtocolVersion,
                index: index,
                timestamp: DateTimeOffset.UtcNow,
                miner: publicKey.ToAddress(),
                publicKey: publicKey,
                previousHash: previousHash,
                txHash: txHash,
                lastCommit: lastCommit,
                transactions: transactions)
        {
        }

        /// <summary>
        /// Creates a <see cref="BlockContent{T}"/> by manually filling in the fields for
        /// <see cref="IBlockContent{T}"/>.  All public constructors gets redirected to this one.
        /// </summary>
        /// <param name="protocolVersion">Goes to <see cref="IBlockMetadata.ProtocolVersion"/>.
        /// </param>
        /// <param name="index">Goes to <see cref="IBlockMetadata.Index"/>.</param>
        /// <param name="timestamp">Goes to <see cref="IBlockMetadata.Timestamp"/>.</param>
        /// <param name="miner">Goes to <see cref="IBlockMetadata.Miner"/>.</param>
        /// <param name="publicKey">Goes to <see cref="IBlockMetadata.PublicKey"/>.</param>
        /// <param name="previousHash">Goes to <see cref="IBlockMetadata.PreviousHash"/>.</param>
        /// <param name="txHash">Goes to <see cref="IBlockMetadata.TxHash"/>.</param>
        /// <param name="lastCommit">Goes to <see cref="IBlockMetadata.LastCommit"/>.</param>
        /// <param name="transactions">Goes to <see cref="IBlockContent{T}.Transactions"/>.</param>
        /// <exception cref="ArgumentException">Thrown when <paramref name="transactions"/> is
        /// not ordered by <see cref="Transaction{T}.Id"/>.</exception>
        /// <exception cref="InvalidBlockIndexException">Thrown when <paramref name="index"/> is
        /// less than zero.</exception>
        /// <exception cref="InvalidBlockPublicKeyException">Thrown when any of the following
        /// conditions is not satisfied.
        /// <list type="bullet">
        ///   <item><description>If <paramref name="protocolVersion"/> >= 2,
        ///   <paramref name="miner"/> should match the derived address of
        ///   <paramref name="publicKey"/>.</description></item>
        ///   <item><description>Otherwise, <paramref name="publicKey"/> must be
        ///   <see langword="null"/>.</description></item>
        /// </list>
        /// </exception>
        /// <exception cref="InvalidBlockPreviousHashException">Thrown when
        /// <paramref name="previousHash"/> is not null while <paramref name="index"/> is zero
        /// or <paramref name="previousHash"/> is null while <paramref name="index"/> is nonzero.
        /// </exception>
        /// <exception cref="InvalidBlockTxHashException">Thrown when <paramref name="txHash"/>
        /// does not match the one derived from <paramref name="transactions"/>.</exception>
        internal BlockContent(
            int protocolVersion,
            long index,
            DateTimeOffset timestamp,
            Address miner,
            PublicKey? publicKey,
            BlockHash? previousHash,
            HashDigest<SHA256>? txHash,
            BlockCommit? lastCommit,
            IEnumerable<Transaction<T>> transactions)
        {
            _blockMetadata = new BlockMetadata(
                protocolVersion: protocolVersion,
                index: index,
                timestamp: timestamp,
                miner: miner,
                publicKey: publicKey,
                previousHash: previousHash,
<<<<<<< HEAD
                txHash: txHash,
                lastCommit: lastCommit)
        {
=======
                txHash: txHash);
>>>>>>> a8588879
            Transactions = transactions.ToImmutableList();
            ValidateTxHash();
        }

        public BlockMetadata BlockMetadata => _blockMetadata;

        /// <inheritdoc cref="IBlockMetadata.ProtocolVersion"/>
        public int ProtocolVersion => _blockMetadata.ProtocolVersion;

        /// <inheritdoc cref="IBlockMetadata.Index"/>
        public long Index => _blockMetadata.Index;

        /// <inheritdoc cref="IBlockMetadata.Timestamp"/>
        public DateTimeOffset Timestamp => _blockMetadata.Timestamp;

        /// <inheritdoc cref="IBlockMetadata.Miner"/>
        public Address Miner => _blockMetadata.Miner;

        /// <inheritdoc cref="IBlockMetadata.PublicKey"/>
        public PublicKey? PublicKey => _blockMetadata.PublicKey;

        /// <inheritdoc cref="IBlockMetadata.Difficulty"/>
        public long Difficulty => _blockMetadata.Difficulty;

        /// <inheritdoc cref="IBlockMetadata.TotalDifficulty"/>
        public BigInteger TotalDifficulty => _blockMetadata.TotalDifficulty;

        /// <inheritdoc cref="IBlockMetadata.PreviousHash"/>
        public BlockHash? PreviousHash => _blockMetadata.PreviousHash;

        /// <inheritdoc cref="IBlockMetadata.TxHash"/>
        public HashDigest<SHA256>? TxHash => _blockMetadata.TxHash;

        /// <summary>
        /// Transactions belonging to the block.
        /// </summary>
        /// <remarks>This is always ordered by <see cref="Transaction{T}.Id"/>.</remarks>
        /// <exception cref="InvalidTxSignatureException">Thrown when any tx signature is invalid or
        /// not signed by its signer.</exception>
        /// <exception cref="InvalidTxNonceException">Thrown when the same tx nonce is used by
        /// a signer twice or more, or a tx nonce is used without its previous nonce by a signer.
        /// Note that this validates only a block's intrinsic integrity between its transactions,
        /// but does not guarantee integrity between blocks.  Such validation needs to be conducted
        /// by <see cref="Blockchain.BlockChain{T}"/>.</exception>
        /// <exception cref="InvalidTxGenesisHashException">Thrown when transactions to set have
        /// inconsistent genesis hashes.</exception>
        public IReadOnlyList<Transaction<T>> Transactions
        {
            get => _transactions;
            set
            {
                value.ValidateTxNonces(Index);
                TxId? prevId = null;
                foreach (Transaction<T> tx in value)
                {
                    // FIXME: Transaction<T> should disallow illegal states to be represented
                    // as its instances.  https://github.com/planetarium/libplanet/issues/1164
                    tx.Validate();
                    if (prevId is { } prev && prev.CompareTo(tx.Id) > 0)
                    {
                        throw new ArgumentException(
                            $"Transactions must be ordered by their {nameof(Transaction<T>.Id)}s.",
                            nameof(value));
                    }

                    prevId = tx.Id;
                }

                _transactions = value;
            }
        }

        /// <summary>
        /// Mines the PoW (proof-of-work) nonce satisfying <paramref name="difficulty"/>
        /// for <see cref="PreEvaluationBlockHeader.PreEvaluationHash"/>
        /// and returns a valid <see cref="PreEvaluationBlock{T}"/> instance.
        /// </summary>
        /// <param name="difficulty">The difficulty to target when mining
        /// <see cref="PreEvaluationBlockHeader.PreEvaluationHash"/>.</param>
        /// <param name="cancellationToken">An optional cancellation token used to propagate signal
        /// that this operation should be cancelled.</param>
        /// <returns>A <see cref="PreEvaluationBlock{T}"/> instance with a valid proof-of-work.
        /// </returns>
        /// <exception cref="OperationCanceledException">Thrown when the specified
        /// <paramref name="cancellationToken"/> received a cancellation request.</exception>
<<<<<<< HEAD
        public PreEvaluationBlock<T> Mine(
            long difficulty,
            CancellationToken cancellationToken = default) =>
                new PreEvaluationBlock<T>(
                    this, MineNonce(difficulty, cancellationToken).PreEvaluationHash);

        public PreEvaluationBlock<T> Propose()
        {
            return new PreEvaluationBlock<T>(
                this,
                DerivePreEvaluationHash(default));
        }
=======
        public PreEvaluationBlock<T> Mine(CancellationToken cancellationToken = default) =>
            new PreEvaluationBlock<T>(this, _blockMetadata.MineNonce(cancellationToken));
>>>>>>> a8588879

        /// <summary>
        /// Derives <see cref="IBlockMetadata.TxHash"/> from given <paramref name="transactions"/>.
        /// </summary>
        /// <param name="transactions">The transactions to derive
        /// <see cref="IBlockMetadata.TxHash"/> from.  This must be ordered by
        /// <see cref="Transaction{T}.Id"/>.</param>
        /// <returns>The derived <see cref="IBlockMetadata.TxHash"/>.</returns>
        /// <exception cref="ArgumentException">Thrown when the <paramref name="transactions"/> are
        /// not ordered by their <see cref="Transaction{T}.Id"/>s.</exception>
        internal static HashDigest<SHA256>? DeriveTxHash(IEnumerable<Transaction<T>> transactions)
        {
            TxId? prevId = null;
            SHA256 hasher = SHA256.Create();

            // Bencodex lists look like: l...e
            hasher.TransformBlock(new byte[] { 0x6c }, 0, 1, null, 0);  // "l"
            foreach (Transaction<T> tx in transactions)
            {
                if (prevId is { } prev && prev.CompareTo(tx.Id) > 0)
                {
                    throw new ArgumentException(
                        $"Transactions must be ordered by their {nameof(Transaction<T>.Id)}s.",
                        nameof(transactions)
                    );
                }

                byte[] payload = tx.Serialize(true);
                hasher.TransformBlock(payload, 0, payload.Length, null, 0);
                prevId = tx.Id;
            }

            if (prevId is null)
            {
                return null;
            }

            hasher.TransformFinalBlock(new byte[] { 0x65 }, 0, 1);  // "e"
            return new HashDigest<SHA256>(hasher.Hash);
        }

        private void ValidateTxHash()
        {
            HashDigest<SHA256>? derivedTxHash = DeriveTxHash(Transactions);
            if (!((TxHash is { } a && derivedTxHash is { } b && a.Equals(b)) ||
                (TxHash is null && derivedTxHash is null)))
            {
                throw new InvalidBlockTxHashException(
                    $"The block #{Index}'s {nameof(TxHash)} is invalid.",
                    TxHash,
                    derivedTxHash);
            }
        }
    }
}<|MERGE_RESOLUTION|>--- conflicted
+++ resolved
@@ -250,13 +250,8 @@
                 miner: miner,
                 publicKey: publicKey,
                 previousHash: previousHash,
-<<<<<<< HEAD
                 txHash: txHash,
-                lastCommit: lastCommit)
-        {
-=======
-                txHash: txHash);
->>>>>>> a8588879
+                lastCommit: lastCommit);
             Transactions = transactions.ToImmutableList();
             ValidateTxHash();
         }
@@ -278,17 +273,14 @@
         /// <inheritdoc cref="IBlockMetadata.PublicKey"/>
         public PublicKey? PublicKey => _blockMetadata.PublicKey;
 
-        /// <inheritdoc cref="IBlockMetadata.Difficulty"/>
-        public long Difficulty => _blockMetadata.Difficulty;
-
-        /// <inheritdoc cref="IBlockMetadata.TotalDifficulty"/>
-        public BigInteger TotalDifficulty => _blockMetadata.TotalDifficulty;
-
         /// <inheritdoc cref="IBlockMetadata.PreviousHash"/>
         public BlockHash? PreviousHash => _blockMetadata.PreviousHash;
 
         /// <inheritdoc cref="IBlockMetadata.TxHash"/>
         public HashDigest<SHA256>? TxHash => _blockMetadata.TxHash;
+
+        /// <inheritdoc cref="IBlockMetadata.LastCommit"/>
+        public BlockCommit? LastCommit => _blockMetadata.LastCommit;
 
         /// <summary>
         /// Transactions belonging to the block.
@@ -342,23 +334,19 @@
         /// </returns>
         /// <exception cref="OperationCanceledException">Thrown when the specified
         /// <paramref name="cancellationToken"/> received a cancellation request.</exception>
-<<<<<<< HEAD
         public PreEvaluationBlock<T> Mine(
             long difficulty,
             CancellationToken cancellationToken = default) =>
                 new PreEvaluationBlock<T>(
-                    this, MineNonce(difficulty, cancellationToken).PreEvaluationHash);
+                    this,
+                    _blockMetadata.MineNonce(difficulty, cancellationToken).PreEvaluationHash);
 
         public PreEvaluationBlock<T> Propose()
         {
             return new PreEvaluationBlock<T>(
                 this,
-                DerivePreEvaluationHash(default));
-        }
-=======
-        public PreEvaluationBlock<T> Mine(CancellationToken cancellationToken = default) =>
-            new PreEvaluationBlock<T>(this, _blockMetadata.MineNonce(cancellationToken));
->>>>>>> a8588879
+                _blockMetadata.DerivePreEvaluationHash(default));
+        }
 
         /// <summary>
         /// Derives <see cref="IBlockMetadata.TxHash"/> from given <paramref name="transactions"/>.
